# Random seed file created by test scripts and sample programs
seedfile

# CMake build artifacts:
CMakeCache.txt
CMakeFiles
CTestTestfile.cmake
cmake_install.cmake
Testing
# CMake generates *.dir/ folders for in-tree builds (used by MSVC projects), ignore all of those:
*.dir/
# MSVC files generated by CMake:
/*.sln
/*.vcxproj
/*.filters

# Test coverage build artifacts:
Coverage
*.gcno
*.gcda

# generated by scripts/memory.sh
massif-*

# MSVC build artifacts:
*.exe
*.pdb
*.ilk
*.lib

# Python build artifacts:
*.pyc

<<<<<<< HEAD
# CMake generates *.dir/ folders for in-tree builds (used by MSVC projects), ignore all of those:
*.dir/

# Visual Studio artifacts
/visualc/VS2010/.localhistory/
/visualc/VS2010/.vs/
/visualc/VS2010/Debug/
/visualc/VS2010/Release/
/visualc/VS2010/*.vcxproj.filters
/visualc/VS2010/*.vcxproj.user
=======
# Generated documentation:
/apidoc

# Editor navigation files:
/GPATH
/GRTAGS
/GSYMS
/GTAGS
/TAGS
/tags
>>>>>>> 2ab5cf65
<|MERGE_RESOLUTION|>--- conflicted
+++ resolved
@@ -31,7 +31,6 @@
 # Python build artifacts:
 *.pyc
 
-<<<<<<< HEAD
 # CMake generates *.dir/ folders for in-tree builds (used by MSVC projects), ignore all of those:
 *.dir/
 
@@ -42,7 +41,7 @@
 /visualc/VS2010/Release/
 /visualc/VS2010/*.vcxproj.filters
 /visualc/VS2010/*.vcxproj.user
-=======
+
 # Generated documentation:
 /apidoc
 
@@ -52,5 +51,4 @@
 /GSYMS
 /GTAGS
 /TAGS
-/tags
->>>>>>> 2ab5cf65
+/tags