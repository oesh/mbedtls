--- conflicted
+++ resolved
@@ -29,13 +29,8 @@
 
 my $error_format_file = $data_dir.'/error.fmt';
 
-<<<<<<< HEAD
-my @low_level_modules = qw( AES ARC4 ASN1 BASE64 BIGNUM BLOWFISH
+my @low_level_modules = qw( AES ARC4 ARIA ASN1 BASE64 BIGNUM BLOWFISH
                             CAMELLIA CCM CHACHA20 CHACHAPOLY CMAC CTR_DRBG DES
-=======
-my @low_level_modules = qw( AES ARC4 ARIA ASN1 BASE64 BIGNUM BLOWFISH
-                            CAMELLIA CCM CMAC CTR_DRBG DES
->>>>>>> c041435f
                             ENTROPY GCM HMAC_DRBG MD2 MD4 MD5
                             NET OID PADLOCK PBKDF2 POLY1305 RIPEMD160
                             SHA1 SHA256 SHA512 THREADING XTEA );
