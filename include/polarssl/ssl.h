/**
 * \file ssl.h
 *
 * \brief SSL/TLS functions.
 *
 *  Copyright (C) 2006-2014, ARM Limited, All Rights Reserved
 *
 *  This file is part of mbed TLS (https://polarssl.org)
 *
 *  This program is free software; you can redistribute it and/or modify
 *  it under the terms of the GNU General Public License as published by
 *  the Free Software Foundation; either version 2 of the License, or
 *  (at your option) any later version.
 *
 *  This program is distributed in the hope that it will be useful,
 *  but WITHOUT ANY WARRANTY; without even the implied warranty of
 *  MERCHANTABILITY or FITNESS FOR A PARTICULAR PURPOSE.  See the
 *  GNU General Public License for more details.
 *
 *  You should have received a copy of the GNU General Public License along
 *  with this program; if not, write to the Free Software Foundation, Inc.,
 *  51 Franklin Street, Fifth Floor, Boston, MA 02110-1301 USA.
 */
#ifndef POLARSSL_SSL_H
#define POLARSSL_SSL_H

#if !defined(POLARSSL_CONFIG_FILE)
#include "config.h"
#else
#include POLARSSL_CONFIG_FILE
#endif

/* Temporary compatibility trick for the current stable branch */
#if !defined(POLARSSL_SSL_DISABLE_RENEGOTIATION)
#define POLARSSL_SSL_RENEGOTIATION
#endif

#include "net.h"
#include "bignum.h"
#include "ecp.h"

#include "ssl_ciphersuites.h"

#if defined(POLARSSL_MD5_C)
#include "md5.h"
#endif

#if defined(POLARSSL_SHA1_C)
#include "sha1.h"
#endif

#if defined(POLARSSL_SHA256_C)
#include "sha256.h"
#endif

#if defined(POLARSSL_SHA512_C)
#include "sha512.h"
#endif

// for session tickets
#if defined(POLARSSL_AES_C)
#include "aes.h"
#endif

#if defined(POLARSSL_X509_CRT_PARSE_C)
#include "x509_crt.h"
#include "x509_crl.h"
#endif

#if defined(POLARSSL_DHM_C)
#include "dhm.h"
#endif

#if defined(POLARSSL_ECDH_C)
#include "ecdh.h"
#endif

#if defined(POLARSSL_ZLIB_SUPPORT)
#include "zlib.h"
#endif

#if defined(POLARSSL_SSL_PROTO_DTLS)
#include "timing.h"
#endif

#if defined(POLARSSL_HAVE_TIME)
#include <time.h>
#endif

/* For convenience below and in programs */
#if defined(POLARSSL_KEY_EXCHANGE_PSK_ENABLED) ||                           \
    defined(POLARSSL_KEY_EXCHANGE_RSA_PSK_ENABLED) ||                       \
    defined(POLARSSL_KEY_EXCHANGE_DHE_PSK_ENABLED) ||                       \
    defined(POLARSSL_KEY_EXCHANGE_ECDHE_PSK_ENABLED)
#define POLARSSL_KEY_EXCHANGE__SOME__PSK_ENABLED
#endif

#if defined(POLARSSL_KEY_EXCHANGE_ECDHE_RSA_ENABLED) ||                     \
    defined(POLARSSL_KEY_EXCHANGE_ECDHE_ECDSA_ENABLED) ||                   \
    defined(POLARSSL_KEY_EXCHANGE_ECDHE_PSK_ENABLED)
#define POLARSSL_KEY_EXCHANGE__SOME__ECDHE_ENABLED
#endif

#if defined(_MSC_VER) && !defined(inline)
#define inline _inline
#else
#if defined(__ARMCC_VERSION) && !defined(inline)
#define inline __inline
#endif /* __ARMCC_VERSION */
#endif /*_MSC_VER */

/*
 * SSL Error codes
 */
#define POLARSSL_ERR_SSL_FEATURE_UNAVAILABLE               -0x7080  /**< The requested feature is not available. */
#define POLARSSL_ERR_SSL_BAD_INPUT_DATA                    -0x7100  /**< Bad input parameters to function. */
#define POLARSSL_ERR_SSL_INVALID_MAC                       -0x7180  /**< Verification of the message MAC failed. */
#define POLARSSL_ERR_SSL_INVALID_RECORD                    -0x7200  /**< An invalid SSL record was received. */
#define POLARSSL_ERR_SSL_CONN_EOF                          -0x7280  /**< The connection indicated an EOF. */
#define POLARSSL_ERR_SSL_UNKNOWN_CIPHER                    -0x7300  /**< An unknown cipher was received. */
#define POLARSSL_ERR_SSL_NO_CIPHER_CHOSEN                  -0x7380  /**< The server has no ciphersuites in common with the client. */
#define POLARSSL_ERR_SSL_NO_RNG                            -0x7400  /**< No RNG was provided to the SSL module. */
#define POLARSSL_ERR_SSL_NO_CLIENT_CERTIFICATE             -0x7480  /**< No client certification received from the client, but required by the authentication mode. */
#define POLARSSL_ERR_SSL_CERTIFICATE_TOO_LARGE             -0x7500  /**< Our own certificate(s) is/are too large to send in an SSL message. */
#define POLARSSL_ERR_SSL_CERTIFICATE_REQUIRED              -0x7580  /**< The own certificate is not set, but needed by the server. */
#define POLARSSL_ERR_SSL_PRIVATE_KEY_REQUIRED              -0x7600  /**< The own private key or pre-shared key is not set, but needed. */
#define POLARSSL_ERR_SSL_CA_CHAIN_REQUIRED                 -0x7680  /**< No CA Chain is set, but required to operate. */
#define POLARSSL_ERR_SSL_UNEXPECTED_MESSAGE                -0x7700  /**< An unexpected message was received from our peer. */
#define POLARSSL_ERR_SSL_FATAL_ALERT_MESSAGE               -0x7780  /**< A fatal alert message was received from our peer. */
#define POLARSSL_ERR_SSL_PEER_VERIFY_FAILED                -0x7800  /**< Verification of our peer failed. */
#define POLARSSL_ERR_SSL_PEER_CLOSE_NOTIFY                 -0x7880  /**< The peer notified us that the connection is going to be closed. */
#define POLARSSL_ERR_SSL_BAD_HS_CLIENT_HELLO               -0x7900  /**< Processing of the ClientHello handshake message failed. */
#define POLARSSL_ERR_SSL_BAD_HS_SERVER_HELLO               -0x7980  /**< Processing of the ServerHello handshake message failed. */
#define POLARSSL_ERR_SSL_BAD_HS_CERTIFICATE                -0x7A00  /**< Processing of the Certificate handshake message failed. */
#define POLARSSL_ERR_SSL_BAD_HS_CERTIFICATE_REQUEST        -0x7A80  /**< Processing of the CertificateRequest handshake message failed. */
#define POLARSSL_ERR_SSL_BAD_HS_SERVER_KEY_EXCHANGE        -0x7B00  /**< Processing of the ServerKeyExchange handshake message failed. */
#define POLARSSL_ERR_SSL_BAD_HS_SERVER_HELLO_DONE          -0x7B80  /**< Processing of the ServerHelloDone handshake message failed. */
#define POLARSSL_ERR_SSL_BAD_HS_CLIENT_KEY_EXCHANGE        -0x7C00  /**< Processing of the ClientKeyExchange handshake message failed. */
#define POLARSSL_ERR_SSL_BAD_HS_CLIENT_KEY_EXCHANGE_RP     -0x7C80  /**< Processing of the ClientKeyExchange handshake message failed in DHM / ECDH Read Public. */
#define POLARSSL_ERR_SSL_BAD_HS_CLIENT_KEY_EXCHANGE_CS     -0x7D00  /**< Processing of the ClientKeyExchange handshake message failed in DHM / ECDH Calculate Secret. */
#define POLARSSL_ERR_SSL_BAD_HS_CERTIFICATE_VERIFY         -0x7D80  /**< Processing of the CertificateVerify handshake message failed. */
#define POLARSSL_ERR_SSL_BAD_HS_CHANGE_CIPHER_SPEC         -0x7E00  /**< Processing of the ChangeCipherSpec handshake message failed. */
#define POLARSSL_ERR_SSL_BAD_HS_FINISHED                   -0x7E80  /**< Processing of the Finished handshake message failed. */
#define POLARSSL_ERR_SSL_MALLOC_FAILED                     -0x7F00  /**< Memory allocation failed */
#define POLARSSL_ERR_SSL_HW_ACCEL_FAILED                   -0x7F80  /**< Hardware acceleration function returned with error */
#define POLARSSL_ERR_SSL_HW_ACCEL_FALLTHROUGH              -0x6F80  /**< Hardware acceleration function skipped / left alone data */
#define POLARSSL_ERR_SSL_COMPRESSION_FAILED                -0x6F00  /**< Processing of the compression / decompression failed */
#define POLARSSL_ERR_SSL_BAD_HS_PROTOCOL_VERSION           -0x6E80  /**< Handshake protocol not within min/max boundaries */
#define POLARSSL_ERR_SSL_BAD_HS_NEW_SESSION_TICKET         -0x6E00  /**< Processing of the NewSessionTicket handshake message failed. */
#define POLARSSL_ERR_SSL_SESSION_TICKET_EXPIRED            -0x6D80  /**< Session ticket has expired. */
#define POLARSSL_ERR_SSL_PK_TYPE_MISMATCH                  -0x6D00  /**< Public key type mismatch (eg, asked for RSA key exchange and presented EC key) */
#define POLARSSL_ERR_SSL_UNKNOWN_IDENTITY                  -0x6C80  /**< Unknown identity received (eg, PSK identity) */
#define POLARSSL_ERR_SSL_INTERNAL_ERROR                    -0x6C00  /**< Internal error (eg, unexpected failure in lower-level module) */
#define POLARSSL_ERR_SSL_COUNTER_WRAPPING                  -0x6B80  /**< A counter would wrap (eg, too many messages exchanged). */
#define POLARSSL_ERR_SSL_WAITING_SERVER_HELLO_RENEGO       -0x6B00  /**< Unexpected message at ServerHello in renegotiation. */
<<<<<<< HEAD
#define POLARSSL_ERR_SSL_HELLO_VERIFY_REQUIRED             -0x6A80  /**< DTLS client must retry for hello verification */
#define POLARSSL_ERR_SSL_BUFFER_TOO_SMALL                  -0x6A00  /**< A buffer is too small to receive or write a message */
#define POLARSSL_ERR_SSL_NO_USABLE_CIPHERSUITE             -0x6980  /**< None of the common ciphersuites is usable (eg, no suitable certificate) */
=======
#define POLARSSL_ERR_SSL_NO_USABLE_CIPHERSUITE             -0x6A80  /**< None of the common ciphersuites is usable (eg, no suitable certificate, see debug messages). */
>>>>>>> 860b5164

/*
 * Various constants
 */
#define SSL_MAJOR_VERSION_3             3
#define SSL_MINOR_VERSION_0             0   /*!< SSL v3.0 */
#define SSL_MINOR_VERSION_1             1   /*!< TLS v1.0 */
#define SSL_MINOR_VERSION_2             2   /*!< TLS v1.1 */
#define SSL_MINOR_VERSION_3             3   /*!< TLS v1.2 */

#define SSL_TRANSPORT_STREAM            0   /*!< TLS      */
#define SSL_TRANSPORT_DATAGRAM          1   /*!< DTLS     */

/* Determine minimum supported version */
#define SSL_MIN_MAJOR_VERSION           SSL_MAJOR_VERSION_3

#if defined(POLARSSL_SSL_PROTO_SSL3)
#define SSL_MIN_MINOR_VERSION           SSL_MINOR_VERSION_0
#else
#if defined(POLARSSL_SSL_PROTO_TLS1)
#define SSL_MIN_MINOR_VERSION           SSL_MINOR_VERSION_1
#else
#if defined(POLARSSL_SSL_PROTO_TLS1_1)
#define SSL_MIN_MINOR_VERSION           SSL_MINOR_VERSION_2
#else
#if defined(POLARSSL_SSL_PROTO_TLS1_2)
#define SSL_MIN_MINOR_VERSION           SSL_MINOR_VERSION_3
#endif /* POLARSSL_SSL_PROTO_TLS1_2 */
#endif /* POLARSSL_SSL_PROTO_TLS1_1 */
#endif /* POLARSSL_SSL_PROTO_TLS1   */
#endif /* POLARSSL_SSL_PROTO_SSL3   */

/* Determine maximum supported version */
#define SSL_MAX_MAJOR_VERSION           SSL_MAJOR_VERSION_3

#if defined(POLARSSL_SSL_PROTO_TLS1_2)
#define SSL_MAX_MINOR_VERSION           SSL_MINOR_VERSION_3
#else
#if defined(POLARSSL_SSL_PROTO_TLS1_1)
#define SSL_MAX_MINOR_VERSION           SSL_MINOR_VERSION_2
#else
#if defined(POLARSSL_SSL_PROTO_TLS1)
#define SSL_MAX_MINOR_VERSION           SSL_MINOR_VERSION_1
#else
#if defined(POLARSSL_SSL_PROTO_SSL3)
#define SSL_MAX_MINOR_VERSION           SSL_MINOR_VERSION_0
#endif /* POLARSSL_SSL_PROTO_SSL3   */
#endif /* POLARSSL_SSL_PROTO_TLS1   */
#endif /* POLARSSL_SSL_PROTO_TLS1_1 */
#endif /* POLARSSL_SSL_PROTO_TLS1_2 */

/* RFC 6066 section 4, see also mfl_code_to_length in ssl_tls.c
 * NONE must be zero so that memset()ing structure to zero works */
#define SSL_MAX_FRAG_LEN_NONE           0   /*!< don't use this extension   */
#define SSL_MAX_FRAG_LEN_512            1   /*!< MaxFragmentLength 2^9      */
#define SSL_MAX_FRAG_LEN_1024           2   /*!< MaxFragmentLength 2^10     */
#define SSL_MAX_FRAG_LEN_2048           3   /*!< MaxFragmentLength 2^11     */
#define SSL_MAX_FRAG_LEN_4096           4   /*!< MaxFragmentLength 2^12     */
#define SSL_MAX_FRAG_LEN_INVALID        5   /*!< first invalid value        */

#define SSL_IS_CLIENT                   0
#define SSL_IS_SERVER                   1

#define SSL_IS_NOT_FALLBACK             0
#define SSL_IS_FALLBACK                 1

#define SSL_EXTENDED_MS_DISABLED        0
#define SSL_EXTENDED_MS_ENABLED         1

#define SSL_ETM_DISABLED                0
#define SSL_ETM_ENABLED                 1

#define SSL_COMPRESS_NULL               0
#define SSL_COMPRESS_DEFLATE            1

#define SSL_VERIFY_NONE                 0
#define SSL_VERIFY_OPTIONAL             1
#define SSL_VERIFY_REQUIRED             2

#define SSL_INITIAL_HANDSHAKE           0
#define SSL_RENEGOTIATION               1   /* In progress */
#define SSL_RENEGOTIATION_DONE          2   /* Done or aborted */
#define SSL_RENEGOTIATION_PENDING       3   /* Requested (server only) */

#define SSL_LEGACY_RENEGOTIATION        0
#define SSL_SECURE_RENEGOTIATION        1

#define SSL_RENEGOTIATION_DISABLED      0
#define SSL_RENEGOTIATION_ENABLED       1

#define SSL_ANTI_REPLAY_DISABLED        0
#define SSL_ANTI_REPLAY_ENABLED         1

#define SSL_RENEGOTIATION_NOT_ENFORCED  -1
#define SSL_RENEGO_MAX_RECORDS_DEFAULT  16

#define SSL_LEGACY_NO_RENEGOTIATION     0
#define SSL_LEGACY_ALLOW_RENEGOTIATION  1
#define SSL_LEGACY_BREAK_HANDSHAKE      2

#define SSL_TRUNC_HMAC_DISABLED         0
#define SSL_TRUNC_HMAC_ENABLED          1
#define SSL_TRUNCATED_HMAC_LEN          10  /* 80 bits, rfc 6066 section 7 */

#define SSL_SESSION_TICKETS_DISABLED     0
#define SSL_SESSION_TICKETS_ENABLED      1

#define SSL_CBC_RECORD_SPLITTING_DISABLED   -1
#define SSL_CBC_RECORD_SPLITTING_ENABLED     0

#define SSL_ARC4_ENABLED                0
#define SSL_ARC4_DISABLED               1

/*
 * DTLS retransmission states, see RFC 6347 4.2.4
 *
 * The SENDING state is merged in PREPARING for initial sends,
 * but is distinct for resends.
 *
 * Note: initial state is wrong for server, but is not used anyway.
 */
#define SSL_RETRANS_PREPARING       0
#define SSL_RETRANS_SENDING         1
#define SSL_RETRANS_WAITING         2
#define SSL_RETRANS_FINISHED        3

/*
 * Default range for DTLS retransmission timer value, in milliseconds.
 * RFC 6347 4.2.4.1 says from 1 second to 60 seconds.
 */
#define SSL_DTLS_TIMEOUT_DFL_MIN    1000
#define SSL_DTLS_TIMEOUT_DFL_MAX   60000

/**
 * \name SECTION: Module settings
 *
 * The configuration options you can set for this module are in this section.
 * Either change them in config.h or define them on the compiler command line.
 * \{
 */

#if !defined(SSL_DEFAULT_TICKET_LIFETIME)
#define SSL_DEFAULT_TICKET_LIFETIME     86400 /**< Lifetime of session tickets (if enabled) */
#endif

/*
 * Size of the input / output buffer.
 * Note: the RFC defines the default size of SSL / TLS messages. If you
 * change the value here, other clients / servers may not be able to
 * communicate with you anymore. Only change this value if you control
 * both sides of the connection and have it reduced at both sides, or
 * if you're using the Max Fragment Length extension and you know all your
 * peers are using it too!
 */
#if !defined(SSL_MAX_CONTENT_LEN)
#define SSL_MAX_CONTENT_LEN         16384   /**< Size of the input / output buffer */
#endif

/* \} name SECTION: Module settings */

/*
 * Allow extra bytes for record, authentication and encryption overhead:
 * counter (8) + header (5) + IV(16) + MAC (16-48) + padding (0-256)
 * and allow for a maximum of 1024 of compression expansion if
 * enabled.
 */
#if defined(POLARSSL_ZLIB_SUPPORT)
#define SSL_COMPRESSION_ADD          1024
#else
#define SSL_COMPRESSION_ADD             0
#endif

#if defined(POLARSSL_RC4_C) || defined(POLARSSL_CIPHER_MODE_CBC)
/* Ciphersuites using HMAC */
#if defined(POLARSSL_SHA512_C)
#define SSL_MAC_ADD                 48  /* SHA-384 used for HMAC */
#elif defined(POLARSSL_SHA256_C)
#define SSL_MAC_ADD                 32  /* SHA-256 used for HMAC */
#else
#define SSL_MAC_ADD                 20  /* SHA-1   used for HMAC */
#endif
#else
/* AEAD ciphersuites: GCM and CCM use a 128 bits tag */
#define SSL_MAC_ADD                 16
#endif

#if defined(POLARSSL_CIPHER_MODE_CBC)
#define SSL_PADDING_ADD            256
#else
#define SSL_PADDING_ADD              0
#endif

#define SSL_BUFFER_LEN  ( SSL_MAX_CONTENT_LEN               \
                        + SSL_COMPRESSION_ADD               \
                        + 29 /* counter + header + IV */    \
                        + SSL_MAC_ADD                       \
                        + SSL_PADDING_ADD                   \
                        )

/*
 * Length of the verify data for secure renegotiation
 */
#if defined(POLARSSL_SSL_PROTO_SSL3)
#define SSL_VERIFY_DATA_MAX_LEN 36
#else
#define SSL_VERIFY_DATA_MAX_LEN 12
#endif

/*
 * Signaling ciphersuite values (SCSV)
 */
#define SSL_EMPTY_RENEGOTIATION_INFO    0xFF   /**< renegotiation info ext */
#define SSL_FALLBACK_SCSV               0x5600 /**< draft-ietf-tls-downgrade-scsv-00 */

/*
 * Supported Signature and Hash algorithms (For TLS 1.2)
 * RFC 5246 section 7.4.1.4.1
 */
#define SSL_HASH_NONE                0
#define SSL_HASH_MD5                 1
#define SSL_HASH_SHA1                2
#define SSL_HASH_SHA224              3
#define SSL_HASH_SHA256              4
#define SSL_HASH_SHA384              5
#define SSL_HASH_SHA512              6

#define SSL_SIG_ANON                 0
#define SSL_SIG_RSA                  1
#define SSL_SIG_ECDSA                3

/*
 * Client Certificate Types
 * RFC 5246 section 7.4.4 plus RFC 4492 section 5.5
 */
#define SSL_CERT_TYPE_RSA_SIGN       1
#define SSL_CERT_TYPE_ECDSA_SIGN    64

/*
 * Message, alert and handshake types
 */
#define SSL_MSG_CHANGE_CIPHER_SPEC     20
#define SSL_MSG_ALERT                  21
#define SSL_MSG_HANDSHAKE              22
#define SSL_MSG_APPLICATION_DATA       23

#define SSL_ALERT_LEVEL_WARNING         1
#define SSL_ALERT_LEVEL_FATAL           2

#define SSL_ALERT_MSG_CLOSE_NOTIFY           0  /* 0x00 */
#define SSL_ALERT_MSG_UNEXPECTED_MESSAGE    10  /* 0x0A */
#define SSL_ALERT_MSG_BAD_RECORD_MAC        20  /* 0x14 */
#define SSL_ALERT_MSG_DECRYPTION_FAILED     21  /* 0x15 */
#define SSL_ALERT_MSG_RECORD_OVERFLOW       22  /* 0x16 */
#define SSL_ALERT_MSG_DECOMPRESSION_FAILURE 30  /* 0x1E */
#define SSL_ALERT_MSG_HANDSHAKE_FAILURE     40  /* 0x28 */
#define SSL_ALERT_MSG_NO_CERT               41  /* 0x29 */
#define SSL_ALERT_MSG_BAD_CERT              42  /* 0x2A */
#define SSL_ALERT_MSG_UNSUPPORTED_CERT      43  /* 0x2B */
#define SSL_ALERT_MSG_CERT_REVOKED          44  /* 0x2C */
#define SSL_ALERT_MSG_CERT_EXPIRED          45  /* 0x2D */
#define SSL_ALERT_MSG_CERT_UNKNOWN          46  /* 0x2E */
#define SSL_ALERT_MSG_ILLEGAL_PARAMETER     47  /* 0x2F */
#define SSL_ALERT_MSG_UNKNOWN_CA            48  /* 0x30 */
#define SSL_ALERT_MSG_ACCESS_DENIED         49  /* 0x31 */
#define SSL_ALERT_MSG_DECODE_ERROR          50  /* 0x32 */
#define SSL_ALERT_MSG_DECRYPT_ERROR         51  /* 0x33 */
#define SSL_ALERT_MSG_EXPORT_RESTRICTION    60  /* 0x3C */
#define SSL_ALERT_MSG_PROTOCOL_VERSION      70  /* 0x46 */
#define SSL_ALERT_MSG_INSUFFICIENT_SECURITY 71  /* 0x47 */
#define SSL_ALERT_MSG_INTERNAL_ERROR        80  /* 0x50 */
#define SSL_ALERT_MSG_INAPROPRIATE_FALLBACK 86  /* 0x56 */
#define SSL_ALERT_MSG_USER_CANCELED         90  /* 0x5A */
#define SSL_ALERT_MSG_NO_RENEGOTIATION     100  /* 0x64 */
#define SSL_ALERT_MSG_UNSUPPORTED_EXT      110  /* 0x6E */
#define SSL_ALERT_MSG_UNRECOGNIZED_NAME    112  /* 0x70 */
#define SSL_ALERT_MSG_UNKNOWN_PSK_IDENTITY 115  /* 0x73 */
#define SSL_ALERT_MSG_NO_APPLICATION_PROTOCOL 120 /* 0x78 */

#define SSL_HS_HELLO_REQUEST            0
#define SSL_HS_CLIENT_HELLO             1
#define SSL_HS_SERVER_HELLO             2
#define SSL_HS_HELLO_VERIFY_REQUEST     3
#define SSL_HS_NEW_SESSION_TICKET       4
#define SSL_HS_CERTIFICATE             11
#define SSL_HS_SERVER_KEY_EXCHANGE     12
#define SSL_HS_CERTIFICATE_REQUEST     13
#define SSL_HS_SERVER_HELLO_DONE       14
#define SSL_HS_CERTIFICATE_VERIFY      15
#define SSL_HS_CLIENT_KEY_EXCHANGE     16
#define SSL_HS_FINISHED                20

/*
 * TLS extensions
 */
#define TLS_EXT_SERVERNAME                   0
#define TLS_EXT_SERVERNAME_HOSTNAME          0

#define TLS_EXT_MAX_FRAGMENT_LENGTH          1

#define TLS_EXT_TRUNCATED_HMAC               4

#define TLS_EXT_SUPPORTED_ELLIPTIC_CURVES   10
#define TLS_EXT_SUPPORTED_POINT_FORMATS     11

#define TLS_EXT_SIG_ALG                     13

#define TLS_EXT_ALPN                        16

#define TLS_EXT_ENCRYPT_THEN_MAC            22 /* 0x16 */
#define TLS_EXT_EXTENDED_MASTER_SECRET  0x0017 /* 23 */

#define TLS_EXT_SESSION_TICKET              35

#define TLS_EXT_RENEGOTIATION_INFO      0xFF01

/*
 * TLS extension flags (for extensions with outgoing ServerHello content
 * that need it (e.g. for RENEGOTIATION_INFO the server already knows because
 * of state of the renegotiation flag, so no indicator is required)
 */
#define TLS_EXT_SUPPORTED_POINT_FORMATS_PRESENT (1 << 0)

/*
 * Size defines
 */
#if !defined(POLARSSL_PSK_MAX_LEN)
#define POLARSSL_PSK_MAX_LEN            32 /* 256 bits */
#endif

/* Dummy type used only for its size */
union _ssl_premaster_secret
{
#if defined(POLARSSL_KEY_EXCHANGE_RSA_ENABLED)
    unsigned char _pms_rsa[48];                         /* RFC 5246 8.1.1 */
#endif
#if defined(POLARSSL_KEY_EXCHANGE_DHE_RSA_ENABLED)
    unsigned char _pms_dhm[POLARSSL_MPI_MAX_SIZE];      /* RFC 5246 8.1.2 */
#endif
#if defined(POLARSSL_KEY_EXCHANGE_ECDHE_RSA_ENABLED)    || \
    defined(POLARSSL_KEY_EXCHANGE_ECDHE_ECDSA_ENABLED)  || \
    defined(POLARSSL_KEY_EXCHANGE_ECDH_RSA_ENABLED)     || \
    defined(POLARSSL_KEY_EXCHANGE_ECDH_ECDSA_ENABLED)
    unsigned char _pms_ecdh[POLARSSL_ECP_MAX_BYTES];    /* RFC 4492 5.10 */
#endif
#if defined(POLARSSL_KEY_EXCHANGE_PSK_ENABLED)
    unsigned char _pms_psk[4 + 2 * POLARSSL_PSK_MAX_LEN];       /* RFC 4279 2 */
#endif
#if defined(POLARSSL_KEY_EXCHANGE_DHE_PSK_ENABLED)
    unsigned char _pms_dhe_psk[4 + POLARSSL_MPI_MAX_SIZE
                                 + POLARSSL_PSK_MAX_LEN];       /* RFC 4279 3 */
#endif
#if defined(POLARSSL_KEY_EXCHANGE_RSA_PSK_ENABLED)
    unsigned char _pms_rsa_psk[52 + POLARSSL_PSK_MAX_LEN];      /* RFC 4279 4 */
#endif
#if defined(POLARSSL_KEY_EXCHANGE_ECDHE_PSK_ENABLED)
    unsigned char _pms_ecdhe_psk[4 + POLARSSL_ECP_MAX_BYTES
                                   + POLARSSL_PSK_MAX_LEN];     /* RFC 5489 2 */
#endif
};

#define POLARSSL_PREMASTER_SIZE     sizeof( union _ssl_premaster_secret )

#ifdef __cplusplus
extern "C" {
#endif

/*
 * Generic function pointers for allowing external RSA private key
 * implementations.
 */
typedef int (*rsa_decrypt_func)( void *ctx, int mode, size_t *olen,
                        const unsigned char *input, unsigned char *output,
                        size_t output_max_len );
typedef int (*rsa_sign_func)( void *ctx,
                     int (*f_rng)(void *, unsigned char *, size_t), void *p_rng,
                     int mode, md_type_t md_alg, unsigned int hashlen,
                     const unsigned char *hash, unsigned char *sig );
typedef size_t (*rsa_key_len_func)( void *ctx );

/*
 * SSL state machine
 */
typedef enum
{
    SSL_HELLO_REQUEST,
    SSL_CLIENT_HELLO,
    SSL_SERVER_HELLO,
    SSL_SERVER_CERTIFICATE,
    SSL_SERVER_KEY_EXCHANGE,
    SSL_CERTIFICATE_REQUEST,
    SSL_SERVER_HELLO_DONE,
    SSL_CLIENT_CERTIFICATE,
    SSL_CLIENT_KEY_EXCHANGE,
    SSL_CERTIFICATE_VERIFY,
    SSL_CLIENT_CHANGE_CIPHER_SPEC,
    SSL_CLIENT_FINISHED,
    SSL_SERVER_CHANGE_CIPHER_SPEC,
    SSL_SERVER_FINISHED,
    SSL_FLUSH_BUFFERS,
    SSL_HANDSHAKE_WRAPUP,
    SSL_HANDSHAKE_OVER,
    SSL_SERVER_NEW_SESSION_TICKET,
    SSL_SERVER_HELLO_VERIFY_REQUEST_SENT,
}
ssl_states;

typedef struct _ssl_session ssl_session;
typedef struct _ssl_context ssl_context;
typedef struct _ssl_transform ssl_transform;
typedef struct _ssl_handshake_params ssl_handshake_params;
#if defined(POLARSSL_SSL_SESSION_TICKETS)
typedef struct _ssl_ticket_keys ssl_ticket_keys;
#endif
#if defined(POLARSSL_X509_CRT_PARSE_C)
typedef struct _ssl_key_cert ssl_key_cert;
#endif
#if defined(POLARSSL_SSL_PROTO_DTLS)
typedef struct _ssl_flight_item ssl_flight_item;
#endif

/*
 * This structure is used for storing current session data.
 */
struct _ssl_session
{
#if defined(POLARSSL_HAVE_TIME)
    time_t start;               /*!< starting time      */
#endif
    int ciphersuite;            /*!< chosen ciphersuite */
    int compression;            /*!< chosen compression */
    size_t length;              /*!< session id length  */
    unsigned char id[32];       /*!< session identifier */
    unsigned char master[48];   /*!< the master secret  */

#if defined(POLARSSL_X509_CRT_PARSE_C)
    x509_crt *peer_cert;        /*!< peer X.509 cert chain */
#endif /* POLARSSL_X509_CRT_PARSE_C */
    int verify_result;          /*!<  verification result     */

#if defined(POLARSSL_SSL_SESSION_TICKETS)
    unsigned char *ticket;      /*!< RFC 5077 session ticket */
    size_t ticket_len;          /*!< session ticket length   */
    uint32_t ticket_lifetime;   /*!< ticket lifetime hint    */
#endif /* POLARSSL_SSL_SESSION_TICKETS */

#if defined(POLARSSL_SSL_MAX_FRAGMENT_LENGTH)
    unsigned char mfl_code;     /*!< MaxFragmentLength negotiated by peer */
#endif /* POLARSSL_SSL_MAX_FRAGMENT_LENGTH */

#if defined(POLARSSL_SSL_TRUNCATED_HMAC)
    int trunc_hmac;             /*!< flag for truncated hmac activation   */
#endif /* POLARSSL_SSL_TRUNCATED_HMAC */

#if defined(POLARSSL_SSL_ENCRYPT_THEN_MAC)
    int encrypt_then_mac;       /*!< flag for EtM activation                */
#endif
};

/*
 * This structure contains a full set of runtime transform parameters
 * either in negotiation or active.
 */
struct _ssl_transform
{
    /*
     * Session specific crypto layer
     */
    const ssl_ciphersuite_t *ciphersuite_info;
                                        /*!<  Chosen cipersuite_info  */
    unsigned int keylen;                /*!<  symmetric key length    */
    size_t minlen;                      /*!<  min. ciphertext length  */
    size_t ivlen;                       /*!<  IV length               */
    size_t fixed_ivlen;                 /*!<  Fixed part of IV (AEAD) */
    size_t maclen;                      /*!<  MAC length              */

    unsigned char iv_enc[16];           /*!<  IV (encryption)         */
    unsigned char iv_dec[16];           /*!<  IV (decryption)         */

#if defined(POLARSSL_SSL_PROTO_SSL3)
    /* Needed only for SSL v3.0 secret */
    unsigned char mac_enc[20];          /*!<  SSL v3.0 secret (enc)   */
    unsigned char mac_dec[20];          /*!<  SSL v3.0 secret (dec)   */
#endif /* POLARSSL_SSL_PROTO_SSL3 */

    md_context_t md_ctx_enc;            /*!<  MAC (encryption)        */
    md_context_t md_ctx_dec;            /*!<  MAC (decryption)        */

    cipher_context_t cipher_ctx_enc;    /*!<  encryption context      */
    cipher_context_t cipher_ctx_dec;    /*!<  decryption context      */

    /*
     * Session specific compression layer
     */
#if defined(POLARSSL_ZLIB_SUPPORT)
    z_stream ctx_deflate;               /*!<  compression context     */
    z_stream ctx_inflate;               /*!<  decompression context   */
#endif
};

/*
 * This structure contains the parameters only needed during handshake.
 */
struct _ssl_handshake_params
{
    /*
     * Handshake specific crypto variables
     */
    int sig_alg;                        /*!<  Hash algorithm for signature   */
    int cert_type;                      /*!<  Requested cert type            */
    int verify_sig_alg;                 /*!<  Signature algorithm for verify */
#if defined(POLARSSL_DHM_C)
    dhm_context dhm_ctx;                /*!<  DHM key exchange        */
#endif
#if defined(POLARSSL_ECDH_C)
    ecdh_context ecdh_ctx;              /*!<  ECDH key exchange       */
#endif
#if defined(POLARSSL_ECDH_C) || defined(POLARSSL_ECDSA_C)
    const ecp_curve_info **curves;      /*!<  Supported elliptic curves */
#endif
#if defined(POLARSSL_X509_CRT_PARSE_C)
    /**
     * Current key/cert or key/cert list.
     * On client: pointer to ssl->key_cert, only the first entry used.
     * On server: starts as a pointer to ssl->key_cert, then becomes
     * a pointer to the chosen key from this list or the SNI list.
     */
    ssl_key_cert *key_cert;
#if defined(POLARSSL_SSL_SERVER_NAME_INDICATION)
    ssl_key_cert *sni_key_cert;         /*!<  key/cert list from SNI  */
#endif
#endif /* POLARSSL_X509_CRT_PARSE_C */
#if defined(POLARSSL_SSL_PROTO_DTLS)
    unsigned int out_msg_seq;           /*!<  Outgoing handshake sequence number */
    unsigned int in_msg_seq;            /*!<  Incoming handshake sequence number */

    unsigned char *verify_cookie;       /*!<  Cli: HelloVerifyRequest cookie
                                              Srv: unused                    */
    unsigned char verify_cookie_len;    /*!<  Cli: cookie length
                                              Srv: flag for sending a cookie */

    unsigned char *hs_msg;              /*!<  Reassembled handshake message  */

    uint32_t retransmit_timeout;        /*!<  Current value of timeout       */
    unsigned char retransmit_state;     /*!<  Retransmission state           */
    ssl_flight_item *flight;            /*!<  Current outgoing flight        */
    ssl_flight_item *cur_msg;           /*!<  Current message in flight      */
    unsigned int in_flight_start_seq;   /*!<  Minimum message sequence in the
                                              flight being received          */
    ssl_transform *alt_transform_out;   /*!<  Alternative transform for
                                              resending messages             */
    unsigned char alt_out_ctr[8];       /*!<  Alternative record epoch/counter
                                              for resending messages         */
#endif

    /*
     * Checksum contexts
     */
#if defined(POLARSSL_SSL_PROTO_SSL3) || defined(POLARSSL_SSL_PROTO_TLS1) || \
    defined(POLARSSL_SSL_PROTO_TLS1_1)
       md5_context fin_md5;
      sha1_context fin_sha1;
#endif
#if defined(POLARSSL_SSL_PROTO_TLS1_2)
#if defined(POLARSSL_SHA256_C)
    sha256_context fin_sha256;
#endif
#if defined(POLARSSL_SHA512_C)
    sha512_context fin_sha512;
#endif
#endif /* POLARSSL_SSL_PROTO_TLS1_2 */

    void (*update_checksum)(ssl_context *, const unsigned char *, size_t);
    void (*calc_verify)(ssl_context *, unsigned char *);
    void (*calc_finished)(ssl_context *, unsigned char *, int);
    int  (*tls_prf)(const unsigned char *, size_t, const char *,
                    const unsigned char *, size_t,
                    unsigned char *, size_t);

    size_t pmslen;                      /*!<  premaster length        */

    unsigned char randbytes[64];        /*!<  random bytes            */
    unsigned char premaster[POLARSSL_PREMASTER_SIZE];
                                        /*!<  premaster secret        */

    int resume;                         /*!<  session resume indicator*/
    int max_major_ver;                  /*!< max. major version client*/
    int max_minor_ver;                  /*!< max. minor version client*/
    int cli_exts;                       /*!< client extension presence*/

#if defined(POLARSSL_SSL_SESSION_TICKETS)
    int new_session_ticket;             /*!< use NewSessionTicket?    */
#endif /* POLARSSL_SSL_SESSION_TICKETS */
#if defined(POLARSSL_SSL_EXTENDED_MASTER_SECRET)
    int extended_ms;                    /*!< use Extended Master Secret? */
#endif
};

#if defined(POLARSSL_SSL_SESSION_TICKETS)
/*
 * Parameters needed to secure session tickets
 */
struct _ssl_ticket_keys
{
    unsigned char key_name[16];     /*!< name to quickly discard bad tickets */
    aes_context enc;                /*!< encryption context                  */
    aes_context dec;                /*!< decryption context                  */
    unsigned char mac_key[16];      /*!< authentication key                  */
};
#endif /* POLARSSL_SSL_SESSION_TICKETS */

#if defined(POLARSSL_X509_CRT_PARSE_C)
/*
 * List of certificate + private key pairs
 */
struct _ssl_key_cert
{
    x509_crt *cert;                 /*!< cert                       */
    pk_context *key;                /*!< private key                */
    int key_own_alloc;              /*!< did we allocate key?       */
    ssl_key_cert *next;             /*!< next key/cert pair         */
};
#endif /* POLARSSL_X509_CRT_PARSE_C */

#if defined(POLARSSL_SSL_PROTO_DTLS)
/*
 * List of handshake messages kept around for resending
 */
struct _ssl_flight_item
{
    unsigned char *p;       /*!< message, including handshake headers   */
    size_t len;             /*!< length of p                            */
    unsigned char type;     /*!< type of the message: handshake or CCS  */
    ssl_flight_item *next;  /*!< next handshake message(s)              */
};
#endif /* POLARSSL_SSL_PROTO_DTLS */

struct _ssl_context
{
    /*
     * Miscellaneous
     */
    int state;                  /*!< SSL handshake: current state     */
    int transport;              /*!< Transport: stream or datagram    */
    int renegotiation;          /*!< Initial or renegotiation         */
#if defined(POLARSSL_SSL_RENEGOTIATION)
    int renego_records_seen;    /*!< Records since renego request, or with DTLS,
                                  number of retransmissions of request if
                                  renego_max_records is < 0           */
#endif

    int major_ver;              /*!< equal to  SSL_MAJOR_VERSION_3    */
    int minor_ver;              /*!< either 0 (SSL3) or 1 (TLS1.0)    */

    int max_major_ver;          /*!< max. major version used          */
    int max_minor_ver;          /*!< max. minor version used          */
    int min_major_ver;          /*!< min. major version used          */
    int min_minor_ver;          /*!< min. minor version used          */

    uint32_t read_timeout;      /*!< timeout for ssl_read in milliseconds */

#if defined(POLARSSL_SSL_DTLS_BADMAC_LIMIT)
    unsigned badmac_limit;      /*!< limit of records with a bad MAC    */
    unsigned badmac_seen;       /*!< records with a bad MAC received    */
#endif

#if defined(POLARSSL_SSL_FALLBACK_SCSV) && defined(POLARSSL_SSL_CLI_C)
    char fallback;              /*!< flag for fallback connections    */
#endif
#if defined(POLARSSL_SSL_ENCRYPT_THEN_MAC)
    char encrypt_then_mac;      /*!< flag for encrypt-then-mac        */
#endif
#if defined(POLARSSL_SSL_EXTENDED_MASTER_SECRET)
    char extended_ms;           /*!< flag for extended master secret  */
#endif
    char arc4_disabled;         /*!< flag for disabling RC4           */

    /*
     * Callbacks (RNG, debug, I/O, verification)
     */
    int  (*f_rng)(void *, unsigned char *, size_t);
    void (*f_dbg)(void *, int, const char *);
    int (*f_send)(void *, const unsigned char *, size_t);
    int (*f_recv)(void *, unsigned char *, size_t);
    int (*f_recv_timeout)(void *, unsigned char *, size_t, uint32_t);
    int (*f_get_cache)(void *, ssl_session *);
    int (*f_set_cache)(void *, const ssl_session *);

    void *p_rng;                /*!< context for the RNG function     */
    void *p_dbg;                /*!< context for the debug function   */
    void *p_bio;                /*!< context for I/O operations   */
    void *p_get_cache;          /*!< context for cache retrieval      */
    void *p_set_cache;          /*!< context for cache store          */
    void *p_hw_data;            /*!< context for HW acceleration      */

#if defined(POLARSSL_SSL_SERVER_NAME_INDICATION)
    int (*f_sni)(void *, ssl_context *, const unsigned char *, size_t);
    void *p_sni;                /*!< context for SNI extension        */
#endif

#if defined(POLARSSL_X509_CRT_PARSE_C)
    int (*f_vrfy)(void *, x509_crt *, int, int *);
    void *p_vrfy;               /*!< context for verification         */
#endif

#if defined(POLARSSL_KEY_EXCHANGE__SOME__PSK_ENABLED)
    int (*f_psk)(void *, ssl_context *, const unsigned char *, size_t);
    void *p_psk;               /*!< context for PSK retrieval         */
#endif

    /*
     * Session layer
     */
    ssl_session *session_in;            /*!<  current session data (in)   */
    ssl_session *session_out;           /*!<  current session data (out)  */
    ssl_session *session;               /*!<  negotiated session data     */
    ssl_session *session_negotiate;     /*!<  session data in negotiation */

    ssl_handshake_params *handshake;    /*!<  params required only during
                                              the handshake process        */

    /*
     * Record layer transformations
     */
    ssl_transform *transform_in;        /*!<  current transform params (in)   */
    ssl_transform *transform_out;       /*!<  current transform params (in)   */
    ssl_transform *transform;           /*!<  negotiated transform params     */
    ssl_transform *transform_negotiate; /*!<  transform params in negotiation */

    /*
     * Timers
     */
#if defined(POLARSSL_SSL_PROTO_DTLS)
    struct hr_time time_info;   /*!< timer context                      */
    unsigned long time_limit;   /*!< limit for the running timer        */
    uint32_t hs_timeout_min;    /*!< initial value of the handshake
                                     retransmission timeout             */
    uint32_t hs_timeout_max;    /*!< maximum value of the handshake
                                     retransmission timeout             */
#endif

    /*
     * Record layer (incoming data)
     */
    unsigned char *in_buf;      /*!< input buffer                     */
    unsigned char *in_ctr;      /*!< 64-bit incoming message counter
                                     TLS: maintained by us
                                     DTLS: read from peer             */
    unsigned char *in_hdr;      /*!< start of record header           */
    unsigned char *in_len;      /*!< two-bytes message length field   */
    unsigned char *in_iv;       /*!< ivlen-byte IV                    */
    unsigned char *in_msg;      /*!< message contents (in_iv+ivlen)   */
    unsigned char *in_offt;     /*!< read offset in application data  */

    int in_msgtype;             /*!< record header: message type      */
    size_t in_msglen;           /*!< record header: message length    */
    size_t in_left;             /*!< amount of data read so far       */
#if defined(POLARSSL_SSL_PROTO_DTLS)
    uint16_t in_epoch;          /*!< DTLS epoch for incoming records  */
    size_t next_record_offset;  /*!< offset of the next record in datagram
                                     (equal to in_left if none)       */
#endif
#if defined(POLARSSL_SSL_DTLS_ANTI_REPLAY)
    uint64_t in_window_top;     /*!< last validated record seq_num    */
    uint64_t in_window;         /*!< bitmask for replay detection     */
    char anti_replay;           /*!< is anti-replay on?               */
#endif

    size_t in_hslen;            /*!< current handshake message length,
                                     including the handshake header   */
    int nb_zero;                /*!< # of 0-length encrypted messages */
    int record_read;            /*!< record is already present        */

    /*
     * Record layer (outgoing data)
     */
    unsigned char *out_buf;     /*!< output buffer                    */
    unsigned char *out_ctr;     /*!< 64-bit outgoing message counter  */
    unsigned char *out_hdr;     /*!< start of record header           */
    unsigned char *out_len;     /*!< two-bytes message length field   */
    unsigned char *out_iv;      /*!< ivlen-byte IV                    */
    unsigned char *out_msg;     /*!< message contents (out_iv+ivlen)  */

    int out_msgtype;            /*!< record header: message type      */
    size_t out_msglen;          /*!< record header: message length    */
    size_t out_left;            /*!< amount of data not yet written   */

#if defined(POLARSSL_ZLIB_SUPPORT)
    unsigned char *compress_buf;        /*!<  zlib data buffer        */
#endif
#if defined(POLARSSL_SSL_MAX_FRAGMENT_LENGTH)
    unsigned char mfl_code;     /*!< MaxFragmentLength chosen by us   */
#endif /* POLARSSL_SSL_MAX_FRAGMENT_LENGTH */
#if defined(POLARSSL_SSL_CBC_RECORD_SPLITTING)
    signed char split_done;     /*!< flag for record splitting:
                                     -1 disabled, 0 todo, 1 done      */
#endif

    /*
     * PKI layer
     */
#if defined(POLARSSL_X509_CRT_PARSE_C)
    ssl_key_cert *key_cert;             /*!<  own certificate(s)/key(s) */

    x509_crt *ca_chain;                 /*!<  own trusted CA chain      */
    x509_crl *ca_crl;                   /*!<  trusted CA CRLs           */
    const char *peer_cn;                /*!<  expected peer CN          */
#endif /* POLARSSL_X509_CRT_PARSE_C */

    /*
     * Support for generating and checking session tickets
     */
#if defined(POLARSSL_SSL_SESSION_TICKETS)
    ssl_ticket_keys *ticket_keys;       /*!<  keys for ticket encryption */
#endif /* POLARSSL_SSL_SESSION_TICKETS */

    /*
     * User settings
     */
    int endpoint;                       /*!<  0: client, 1: server    */
    int authmode;                       /*!<  verification mode       */
    int client_auth;                    /*!<  flag for client auth.   */
    int verify_result;                  /*!<  verification result     */
#if defined(POLARSSL_SSL_RENEGOTIATION)
    int disable_renegotiation;          /*!<  enable/disable renegotiation   */
    int renego_max_records;             /*!<  grace period for renegotiation */
    unsigned char renego_period[8];     /*!<  value of the record counters
                                              that triggers renegotiation    */
#endif
    int allow_legacy_renegotiation;     /*!<  allow legacy renegotiation     */
    const int *ciphersuite_list[4];     /*!<  allowed ciphersuites / version */
#if defined(POLARSSL_SSL_SET_CURVES)
    const ecp_group_id *curve_list;     /*!<  allowed curves                 */
#endif
#if defined(POLARSSL_SSL_TRUNCATED_HMAC)
    int trunc_hmac;                     /*!<  negotiate truncated hmac?      */
#endif
#if defined(POLARSSL_SSL_SESSION_TICKETS)
    int session_tickets;                /*!<  use session tickets?    */
    int ticket_lifetime;                /*!<  session ticket lifetime */
#endif

#if defined(POLARSSL_DHM_C)
    mpi dhm_P;                          /*!<  prime modulus for DHM   */
    mpi dhm_G;                          /*!<  generator for DHM       */
#endif

#if defined(POLARSSL_KEY_EXCHANGE__SOME__PSK_ENABLED)
    /*
     * PSK values
     */
    unsigned char *psk;
    size_t         psk_len;
    unsigned char *psk_identity;
    size_t         psk_identity_len;
#endif

#if defined(POLARSSL_SSL_SERVER_NAME_INDICATION)
    /*
     * SNI extension
     */
    unsigned char *hostname;
    size_t         hostname_len;
#endif

#if defined(POLARSSL_SSL_ALPN)
    /*
     * ALPN extension
     */
    const char **alpn_list;     /*!<  ordered list of supported protocols   */
    const char *alpn_chosen;    /*!<  negotiated protocol                   */
#endif

    /*
     * Information for DTLS hello verify
     */
#if defined(POLARSSL_SSL_DTLS_HELLO_VERIFY)
    unsigned char  *cli_id;         /*!<  transport-level ID of the client  */
    size_t          cli_id_len;     /*!<  length of cli_id                  */
    int (*f_cookie_write)( void *, unsigned char **, unsigned char *,
                           const unsigned char *, size_t );
    int (*f_cookie_check)( void *, const unsigned char *, size_t,
                           const unsigned char *, size_t );
    void *p_cookie;                 /*!<  context for the cookie callbacks  */
#endif

    /*
     * Secure renegotiation
     */
    int secure_renegotiation;           /*!<  does peer support legacy or
                                              secure renegotiation           */
#if defined(POLARSSL_SSL_RENEGOTIATION)
    size_t verify_data_len;             /*!<  length of verify data stored   */
    char own_verify_data[SSL_VERIFY_DATA_MAX_LEN]; /*!<  previous handshake verify data */
    char peer_verify_data[SSL_VERIFY_DATA_MAX_LEN]; /*!<  previous handshake verify data */
#endif
};

#if defined(POLARSSL_SSL_HW_RECORD_ACCEL)

#define SSL_CHANNEL_OUTBOUND    0
#define SSL_CHANNEL_INBOUND     1

extern int (*ssl_hw_record_init)(ssl_context *ssl,
                const unsigned char *key_enc, const unsigned char *key_dec,
                size_t keylen,
                const unsigned char *iv_enc,  const unsigned char *iv_dec,
                size_t ivlen,
                const unsigned char *mac_enc, const unsigned char *mac_dec,
                size_t maclen);
extern int (*ssl_hw_record_activate)(ssl_context *ssl, int direction);
extern int (*ssl_hw_record_reset)(ssl_context *ssl);
extern int (*ssl_hw_record_write)(ssl_context *ssl);
extern int (*ssl_hw_record_read)(ssl_context *ssl);
extern int (*ssl_hw_record_finish)(ssl_context *ssl);
#endif /* POLARSSL_SSL_HW_RECORD_ACCEL */

/**
 * \brief Returns the list of ciphersuites supported by the SSL/TLS module.
 *
 * \return              a statically allocated array of ciphersuites, the last
 *                      entry is 0.
 */
const int *ssl_list_ciphersuites( void );

/**
 * \brief               Return the name of the ciphersuite associated with the
 *                      given ID
 *
 * \param ciphersuite_id SSL ciphersuite ID
 *
 * \return              a string containing the ciphersuite name
 */
const char *ssl_get_ciphersuite_name( const int ciphersuite_id );

/**
 * \brief               Return the ID of the ciphersuite associated with the
 *                      given name
 *
 * \param ciphersuite_name SSL ciphersuite name
 *
 * \return              the ID with the ciphersuite or 0 if not found
 */
int ssl_get_ciphersuite_id( const char *ciphersuite_name );

/**
 * \brief          Initialize an SSL context
 *                 (An individual SSL context is not thread-safe)
 *
 * \param ssl      SSL context
 *
 * \return         0 if successful, or POLARSSL_ERR_SSL_MALLOC_FAILED if
 *                 memory allocation failed
 */
int ssl_init( ssl_context *ssl );

/**
 * \brief          Reset an already initialized SSL context for re-use
 *                 while retaining application-set variables, function
 *                 pointers and data.
 *
 * \param ssl      SSL context
 * \return         0 if successful, or POLASSL_ERR_SSL_MALLOC_FAILED,
                   POLARSSL_ERR_SSL_HW_ACCEL_FAILED or
 *                 POLARSSL_ERR_SSL_COMPRESSION_FAILED
 */
int ssl_session_reset( ssl_context *ssl );

/**
 * \brief          Set the current endpoint type
 *
 * \param ssl      SSL context
 * \param endpoint must be SSL_IS_CLIENT or SSL_IS_SERVER
 *
 * \note           This function should be called right after ssl_init() since
 *                 some other ssl_set_foo() functions depend on it.
 */
void ssl_set_endpoint( ssl_context *ssl, int endpoint );

/**
 * \brief           Set the transport type (TLS or DTLS).
 *                  Default: TLS
 *
 * \param ssl       SSL context
 * \param transport transport type:
 *                  SSL_TRANSPORT_STREAM for TLS,
 *                  SSL_TRANSPORT_DATAGRAM for DTLS.
 * \return          0 on success or POLARSSL_ERR_SSL_BAD_INPUT_DATA
 *
 * \note            If DTLS is selected and max and/or min version are less
 *                  than TLS 1.1 (DTLS 1.0) they are upped to that value.
 *
 * \note            For DTLS, you must either provide a recv callback that
 *                  doesn't block, or one that handles timeouts, see
 *                  ssl_set_bio_timeout()
 */
int ssl_set_transport( ssl_context *ssl, int transport );

/**
 * \brief          Set the certificate verification mode
 *
 * \param ssl      SSL context
 * \param authmode can be:
 *
 *  SSL_VERIFY_NONE:      peer certificate is not checked (default),
 *                        this is insecure and SHOULD be avoided.
 *
 *  SSL_VERIFY_OPTIONAL:  peer certificate is checked, however the
 *                        handshake continues even if verification failed;
 *                        ssl_get_verify_result() can be called after the
 *                        handshake is complete.
 *
 *  SSL_VERIFY_REQUIRED:  peer *must* present a valid certificate,
 *                        handshake is aborted if verification failed.
 *
 * \note On client, SSL_VERIFY_REQUIRED is the recommended mode.
 * With SSL_VERIFY_OPTIONAL, the user needs to call ssl_get_verify_result() at
 * the right time(s), which may not be obvious, while REQUIRED always perform
 * the verification as soon as possible. For example, REQUIRED was protecting
 * against the "triple handshake" attack even before it was found.
 */
void ssl_set_authmode( ssl_context *ssl, int authmode );

#if defined(POLARSSL_X509_CRT_PARSE_C)
/**
 * \brief          Set the verification callback (Optional).
 *
 *                 If set, the verify callback is called for each
 *                 certificate in the chain. For implementation
 *                 information, please see \c x509parse_verify()
 *
 * \param ssl      SSL context
 * \param f_vrfy   verification function
 * \param p_vrfy   verification parameter
 */
void ssl_set_verify( ssl_context *ssl,
                     int (*f_vrfy)(void *, x509_crt *, int, int *),
                     void *p_vrfy );
#endif /* POLARSSL_X509_CRT_PARSE_C */

/**
 * \brief          Set the random number generator callback
 *
 * \param ssl      SSL context
 * \param f_rng    RNG function
 * \param p_rng    RNG parameter
 */
void ssl_set_rng( ssl_context *ssl,
                  int (*f_rng)(void *, unsigned char *, size_t),
                  void *p_rng );

/**
 * \brief          Set the debug callback
 *
 * \param ssl      SSL context
 * \param f_dbg    debug function
 * \param p_dbg    debug parameter
 */
void ssl_set_dbg( ssl_context *ssl,
                  void (*f_dbg)(void *, int, const char *),
                  void  *p_dbg );

/**
 * \brief          Set the underlying BIO read and write callbacks
 *
 * \param ssl      SSL context
 * \param f_recv   read callback
 * \param p_recv   read parameter (must be equal to write parameter)
 * \param f_send   write callback
 * \param p_send   write parameter (must be equal to read parameter)
 *
 * \warning        It is required that p_recv == p_send. Otherwise, the first
 *                 attempt at sending or receiving will result in a
 *                 POLARSSL_ERR_SSL_BAD_INPUT_DATA error.
 *
 * \deprecated     Superseded by ssl_set_bio_timeout().
 */
void ssl_set_bio( ssl_context *ssl,
        int (*f_recv)(void *, unsigned char *, size_t), void *p_recv,
        int (*f_send)(void *, const unsigned char *, size_t), void *p_send );

#if defined(POLARSSL_SSL_SRV_C)
/**
 * \brief          Set the underlying BIO callbacks for write, read and
 *                 read-with-timeout.
 *
 * \param ssl      SSL context
 * \param p_bio    parameter (context) shared by BIO callbacks
 * \param f_send   write callback
 * \param f_recv   read callback
 * \param f_recv_timeout read callback with timeout.
 *                 The last argument of the callback is the timeout in seconds
 * \param timeout  value of the ssl_read() timeout in milliseconds
 *
 * \note           f_recv_timeout is required for DTLS, unless f_recv performs
 *                 non-blocking reads.
 *
 * \note           TODO: timeout not supported with TLS yet
 */
void ssl_set_bio_timeout( ssl_context *ssl,
        void *p_bio,
        int (*f_send)(void *, const unsigned char *, size_t),
        int (*f_recv)(void *, unsigned char *, size_t),
        int (*f_recv_timeout)(void *, unsigned char *, size_t, uint32_t),
        uint32_t timeout );

#if defined(POLARSSL_SSL_DTLS_HELLO_VERIFY)
/**
 * \brief          Set client's transport-level identification info.
 *                 (Server only. DTLS only.)
 *
 *                 This is usually the IP address (and port), but could be
 *                 anything identify the client depending on the underlying
 *                 network stack. Used for HelloVerifyRequest with DTLS.
 *                 This is *not* used to route the actual packets.
 *
 * \param ssl      SSL context
 * \param info     Transport-level info identifying the client (eg IP + port)
 * \param ilen     Length of info in bytes
 *
 * \note           An internal copy is made, so the info buffer can be reused.
 *
 * \return         0 on success,
 *                 POLARSSL_ERR_SSL_BAD_INPUT_DATA if used on client,
 *                 POLARSSL_ERR_SSL_MALLOC_FAILED if out of memory.
 */
int ssl_set_client_transport_id( ssl_context *ssl,
                                 const unsigned char *info,
                                 size_t ilen );

/**
 * \brief          Callback type: generate a cookie
 *
 * \param ctx      Context for the callback
 * \param p        Buffer to write to,
 *                 must be updated to point right after the cookie
 * \param end      Pointer to one past the end of the output buffer
 * \param info     Client ID info that was passed to
 *                 \c ssl_set_client_transport_id()
 * \param ilen     Length of info in bytes
 *
 * \return         The callback must return 0 on success,
 *                 or a negative error code.
 */
typedef int ssl_cookie_write_t( void *ctx,
                                unsigned char **p, unsigned char *end,
                                const unsigned char *info, size_t ilen );

/**
 * \brief          Callback type: verify a cookie
 *
 * \param ctx      Context for the callback
 * \param cookie   Cookie to verify
 * \param clen     Length of cookie
 * \param info     Client ID info that was passed to
 *                 \c ssl_set_client_transport_id()
 * \param ilen     Length of info in bytes
 *
 * \return         The callback must return 0 if cookie is valid,
 *                 or a negative error code.
 */
typedef int ssl_cookie_check_t( void *ctx,
                                const unsigned char *cookie, size_t clen,
                                const unsigned char *info, size_t ilen );

/**
 * \brief           Register callbacks for DTLS cookies
 *                  (Server only. DTLS only.)
 *
 *                  Default: dummy callbacks that fail, to force you to
 *                  register working callbacks (and initialize their context).
 *
 *                  To disable HelloVerifyRequest, register NULL callbacks.
 *
 * \warning         Disabling hello verification allows your server to be used
 *                  for amplification in DoS attacks against other hosts.
 *                  Only disable if you known this can't happen in your
 *                  particular environment.
 *
 * \param ssl               SSL context
 * \param f_cookie_write    Cookie write callback
 * \param f_cookie_check    Cookie check callback
 * \param p_cookie          Context for both callbacks
 */
void ssl_set_dtls_cookies( ssl_context *ssl,
                           ssl_cookie_write_t *f_cookie_write,
                           ssl_cookie_check_t *f_cookie_check,
                           void *p_cookie );
#endif /* POLARSSL_SSL_DTLS_HELLO_VERIFY */

#if defined(POLARSSL_SSL_DTLS_ANTI_REPLAY)
/**
 * \brief          Enable or disable anti-replay protection for DTLS.
 *                 (DTLS only, no effect on TLS.)
 *                 Default: enabled.
 *
 * \param ssl      SSL context
 * \param mode     SSL_ANTI_REPLAY_ENABLED or SSL_ANTI_REPLAY_DISABLED.
 *
 * \warning        Disabling this is a security risk unless the application
 *                 protocol handles duplicated packets in a safe way. You
 *                 should not disable this without careful consideration.
 *                 However, if your application already detects duplicated
 *                 packets and needs information about them to adjust its
 *                 transmission strategy, then you'll want to disable this.
 */
void ssl_set_dtls_anti_replay( ssl_context *ssl, char mode );
#endif /* POLARSSL_SSL_DTLS_ANTI_REPLAY */

#if defined(POLARSSL_SSL_DTLS_BADMAC_LIMIT)
/**
 * \brief          Set a limit on the number of records with a bad MAC
 *                 before terminating the connection.
 *                 (DTLS only, no effect on TLS.)
 *                 Default: 0 (disabled).
 *
 * \param ssl      SSL context
 * \param limit    Limit, or 0 to disable.
 *
 * \note           If the limit is N, then the connection is terminated when
 *                 the Nth non-authentic record is seen.
 *
 * \note           Records with an invalid header are not counted, only the
 *                 ones going through the authentication-decryption phase.
 *
 * \note           This is a security trade-off related to the fact that it's
 *                 often relatively easy for an active attacker ot inject UDP
 *                 datagrams. On one hand, setting a low limit here makes it
 *                 easier for such an attacker to forcibly terminated a
 *                 connection. On the other hand, a high limit or no limit
 *                 might make us waste resources checking authentication on
 *                 many bogus packets.
 */
void ssl_set_dtls_badmac_limit( ssl_context *ssl, unsigned limit );
#endif /* POLARSSL_DTLS_BADMAC_LIMIT */

#if defined(POLARSSL_SSL_PROTO_DTLS)
/**
 * \brief          Set retransmit timeout values for the DTLS handshale.
 *                 (DTLS only, no effect on TLS.)
 *
 * \param ssl      SSL context
 * \param min      Initial timeout value in milliseconds.
 *                 Default: 1000 (1 second).
 * \param max      Maximum timeout value in milliseconds.
 *                 Default: 60000 (60 seconds).
 *
 * \note           Default values are from RFC 6347 section 4.2.4.1.
 *
 * \note           Higher values for initial timeout may increase average
 *                 handshake latency. Lower values may increase the risk of
 *                 network congestion by causing more retransmissions.
 */
void ssl_set_handshake_timeout( ssl_context *ssl, uint32_t min, uint32_t max );
#endif /* POLARSSL_SSL_PROTO_DTLS */

/**
 * \brief          Set the session cache callbacks (server-side only)
 *                 If not set, no session resuming is done (except if session
 *                 tickets are enabled too).
 *
 *                 The session cache has the responsibility to check for stale
 *                 entries based on timeout. See RFC 5246 for recommendations.
 *
 *                 Warning: session.peer_cert is cleared by the SSL/TLS layer on
 *                 connection shutdown, so do not cache the pointer! Either set
 *                 it to NULL or make a full copy of the certificate.
 *
 *                 The get callback is called once during the initial handshake
 *                 to enable session resuming. The get function has the
 *                 following parameters: (void *parameter, ssl_session *session)
 *                 If a valid entry is found, it should fill the master of
 *                 the session object with the cached values and return 0,
 *                 return 1 otherwise. Optionally peer_cert can be set as well
 *                 if it is properly present in cache entry.
 *
 *                 The set callback is called once during the initial handshake
 *                 to enable session resuming after the entire handshake has
 *                 been finished. The set function has the following parameters:
 *                 (void *parameter, const ssl_session *session). The function
 *                 should create a cache entry for future retrieval based on
 *                 the data in the session structure and should keep in mind
 *                 that the ssl_session object presented (and all its referenced
 *                 data) is cleared by the SSL/TLS layer when the connection is
 *                 terminated. It is recommended to add metadata to determine if
 *                 an entry is still valid in the future. Return 0 if
 *                 successfully cached, return 1 otherwise.
 *
 * \param ssl            SSL context
 * \param f_get_cache    session get callback
 * \param p_get_cache    session get parameter
 * \param f_set_cache    session set callback
 * \param p_set_cache    session set parameter
 */
void ssl_set_session_cache( ssl_context *ssl,
        int (*f_get_cache)(void *, ssl_session *), void *p_get_cache,
        int (*f_set_cache)(void *, const ssl_session *), void *p_set_cache );
#endif /* POLARSSL_SSL_SRV_C */

#if defined(POLARSSL_SSL_CLI_C)
/**
 * \brief          Request resumption of session (client-side only)
 *                 Session data is copied from presented session structure.
 *
 * \param ssl      SSL context
 * \param session  session context
 *
 * \return         0 if successful,
 *                 POLARSSL_ERR_SSL_MALLOC_FAILED if memory allocation failed,
 *                 POLARSSL_ERR_SSL_BAD_INPUT_DATA if used server-side or
 *                 arguments are otherwise invalid
 *
 * \sa             ssl_get_session()
 */
int ssl_set_session( ssl_context *ssl, const ssl_session *session );
#endif /* POLARSSL_SSL_CLI_C */

/**
 * \brief               Set the list of allowed ciphersuites and the preference
 *                      order. First in the list has the highest preference.
 *                      (Overrides all version specific lists)
 *
 *                      Note: The server uses its own preferences
 *                      over the preference of the client unless
 *                      POLARSSL_SSL_SRV_RESPECT_CLIENT_PREFERENCE is defined!
 *
 * \param ssl           SSL context
 * \param ciphersuites  0-terminated list of allowed ciphersuites
 */
void ssl_set_ciphersuites( ssl_context *ssl, const int *ciphersuites );

/**
 * \brief               Set the list of allowed ciphersuites and the
 *                      preference order for a specific version of the protocol.
 *                      (Only useful on the server side)
 *
 * \param ssl           SSL context
 * \param ciphersuites  0-terminated list of allowed ciphersuites
 * \param major         Major version number (only SSL_MAJOR_VERSION_3
 *                      supported)
 * \param minor         Minor version number (SSL_MINOR_VERSION_0,
 *                      SSL_MINOR_VERSION_1 and SSL_MINOR_VERSION_2,
 *                      SSL_MINOR_VERSION_3 supported)
 *
 * \note                With DTLS, use SSL_MINOR_VERSION_2 for DTLS 1.0
 *                      and SSL_MINOR_VERSION_3 for DTLS 1.2
 */
void ssl_set_ciphersuites_for_version( ssl_context *ssl,
                                       const int *ciphersuites,
                                       int major, int minor );

#if defined(POLARSSL_X509_CRT_PARSE_C)
/**
 * \brief          Set the data required to verify peer certificate
 *
 * \param ssl      SSL context
 * \param ca_chain trusted CA chain (meaning all fully trusted top-level CAs)
 * \param ca_crl   trusted CA CRLs
 * \param peer_cn  expected peer CommonName (or NULL)
 */
void ssl_set_ca_chain( ssl_context *ssl, x509_crt *ca_chain,
                       x509_crl *ca_crl, const char *peer_cn );

/**
 * \brief          Set own certificate chain and private key
 *
 * \note           own_cert should contain in order from the bottom up your
 *                 certificate chain. The top certificate (self-signed)
 *                 can be omitted.
 *
 * \note           This function may be called more than once if you want to
 *                 support multiple certificates (eg, one using RSA and one
 *                 using ECDSA). However, on client, currently only the first
 *                 certificate is used (subsequent calls have no effect).
 *
 * \param ssl      SSL context
 * \param own_cert own public certificate chain
 * \param pk_key   own private key
 *
 * \return         0 on success or POLARSSL_ERR_SSL_MALLOC_FAILED
 */
int ssl_set_own_cert( ssl_context *ssl, x509_crt *own_cert,
                       pk_context *pk_key );

#if defined(POLARSSL_RSA_C)
/**
 * \brief          Set own certificate chain and private RSA key
 *
 *                 Note: own_cert should contain IN order from the bottom
 *                 up your certificate chain. The top certificate (self-signed)
 *                 can be omitted.
 *
 * \warning        This backwards-compatibility function is deprecated!
 *                 Please use \c ssl_set_own_cert() instead.
 *
 * \param ssl      SSL context
 * \param own_cert own public certificate chain
 * \param rsa_key  own private RSA key
 *
 * \return          0 on success, or a specific error code.
 */
int ssl_set_own_cert_rsa( ssl_context *ssl, x509_crt *own_cert,
                          rsa_context *rsa_key );
#endif /* POLARSSL_RSA_C */

/**
 * \brief          Set own certificate and external RSA private
 *                 key and handling callbacks, such as the PKCS#11 wrappers
 *                 or any other external private key handler.
 *                 (see the respective RSA functions in rsa.h for documentation
 *                 of the callback parameters, with the only change being
 *                 that the rsa_context * is a void * in the callbacks)
 *
 *                 Note: own_cert should contain IN order from the bottom
 *                 up your certificate chain. The top certificate (self-signed)
 *                 can be omitted.
 *
 * \warning        This backwards-compatibility function is deprecated!
 *                 Please use \c pk_init_ctx_rsa_alt()
 *                 and \c ssl_set_own_cert() instead.
 *
 * \param ssl      SSL context
 * \param own_cert own public certificate chain
 * \param rsa_key  alternate implementation private RSA key
 * \param rsa_decrypt  alternate implementation of \c rsa_pkcs1_decrypt()
 * \param rsa_sign     alternate implementation of \c rsa_pkcs1_sign()
 * \param rsa_key_len  function returning length of RSA key in bytes
 *
 * \return          0 on success, or a specific error code.
 */
int ssl_set_own_cert_alt( ssl_context *ssl, x509_crt *own_cert,
                          void *rsa_key,
                          rsa_decrypt_func rsa_decrypt,
                          rsa_sign_func rsa_sign,
                          rsa_key_len_func rsa_key_len );
#endif /* POLARSSL_X509_CRT_PARSE_C */

#if defined(POLARSSL_KEY_EXCHANGE__SOME__PSK_ENABLED)
/**
 * \brief          Set the Pre Shared Key (PSK) and the identity name connected
 *                 to it.
 *
 * \param ssl      SSL context
 * \param psk      pointer to the pre-shared key
 * \param psk_len  pre-shared key length
 * \param psk_identity      pointer to the pre-shared key identity
 * \param psk_identity_len  identity key length
 *
 * \return         0 if successful or POLARSSL_ERR_SSL_MALLOC_FAILED
 */
int ssl_set_psk( ssl_context *ssl, const unsigned char *psk, size_t psk_len,
                 const unsigned char *psk_identity, size_t psk_identity_len );

/**
 * \brief          Set the PSK callback (server-side only) (Optional).
 *
 *                 If set, the PSK callback is called for each
 *                 handshake where a PSK ciphersuite was negotiated.
 *                 The caller provides the identity received and wants to
 *                 receive the actual PSK data and length.
 *
 *                 The callback has the following parameters: (void *parameter,
 *                 ssl_context *ssl, const unsigned char *psk_identity,
 *                 size_t identity_len)
 *                 If a valid PSK identity is found, the callback should use
 *                 ssl_set_psk() on the ssl context to set the correct PSK and
 *                 identity and return 0.
 *                 Any other return value will result in a denied PSK identity.
 *
 * \param ssl      SSL context
 * \param f_psk    PSK identity function
 * \param p_psk    PSK identity parameter
 */
void ssl_set_psk_cb( ssl_context *ssl,
                     int (*f_psk)(void *, ssl_context *, const unsigned char *,
                                  size_t),
                     void *p_psk );
#endif /* POLARSSL_KEY_EXCHANGE__SOME__PSK_ENABLED */

#if defined(POLARSSL_DHM_C)
/**
 * \brief          Set the Diffie-Hellman public P and G values,
 *                 read as hexadecimal strings (server-side only)
 *                 (Default: POLARSSL_DHM_RFC5114_MODP_1024_[PG])
 *
 * \param ssl      SSL context
 * \param dhm_P    Diffie-Hellman-Merkle modulus
 * \param dhm_G    Diffie-Hellman-Merkle generator
 *
 * \return         0 if successful
 */
int ssl_set_dh_param( ssl_context *ssl, const char *dhm_P, const char *dhm_G );

/**
 * \brief          Set the Diffie-Hellman public P and G values,
 *                 read from existing context (server-side only)
 *
 * \param ssl      SSL context
 * \param dhm_ctx  Diffie-Hellman-Merkle context
 *
 * \return         0 if successful
 */
int ssl_set_dh_param_ctx( ssl_context *ssl, dhm_context *dhm_ctx );
#endif /* POLARSSL_DHM_C */

#if defined(POLARSSL_SSL_SET_CURVES)
/**
 * \brief          Set the allowed curves in order of preference.
 *                 (Default: all defined curves.)
 *
 *                 On server: this only affects selection of the ECDHE curve;
 *                 the curves used for ECDH and ECDSA are determined by the
 *                 list of available certificates instead.
 *
 *                 On client: this affects the list of curves offered for any
 *                 use. The server can override our preference order.
 *
 *                 Both sides: limits the set of curves used by peer to the
 *                 listed curves for any use (ECDH(E), certificates).
 *
 * \param ssl      SSL context
 * \param curves   Ordered list of allowed curves,
 *                 terminated by POLARSSL_ECP_DP_NONE.
 */
void ssl_set_curves( ssl_context *ssl, const ecp_group_id *curves );
#endif /* POLARSSL_SSL_SET_CURVES */

#if defined(POLARSSL_SSL_SERVER_NAME_INDICATION)
/**
 * \brief          Set hostname for ServerName TLS extension
 *                 (client-side only)
 *
 *
 * \param ssl      SSL context
 * \param hostname the server hostname
 *
 * \return         0 if successful or POLARSSL_ERR_SSL_MALLOC_FAILED
 */
int ssl_set_hostname( ssl_context *ssl, const char *hostname );

/**
 * \brief          Set server side ServerName TLS extension callback
 *                 (optional, server-side only).
 *
 *                 If set, the ServerName callback is called whenever the
 *                 server receives a ServerName TLS extension from the client
 *                 during a handshake. The ServerName callback has the
 *                 following parameters: (void *parameter, ssl_context *ssl,
 *                 const unsigned char *hostname, size_t len). If a suitable
 *                 certificate is found, the callback should set the
 *                 certificate and key to use with ssl_set_own_cert() (and
 *                 possibly adjust the CA chain as well) and return 0. The
 *                 callback should return -1 to abort the handshake at this
 *                 point.
 *
 * \param ssl      SSL context
 * \param f_sni    verification function
 * \param p_sni    verification parameter
 */
void ssl_set_sni( ssl_context *ssl,
                  int (*f_sni)(void *, ssl_context *, const unsigned char *,
                               size_t),
                  void *p_sni );
#endif /* POLARSSL_SSL_SERVER_NAME_INDICATION */

#if defined(POLARSSL_SSL_ALPN)
/**
 * \brief          Set the supported Application Layer Protocols.
 *
 * \param ssl      SSL context
 * \param protos   NULL-terminated list of supported protocols,
 *                 in decreasing preference order.
 *
 * \return         0 on success, or POLARSSL_ERR_SSL_BAD_INPUT_DATA.
 */
int ssl_set_alpn_protocols( ssl_context *ssl, const char **protos );

/**
 * \brief          Get the name of the negotiated Application Layer Protocol.
 *                 This function should be called after the handshake is
 *                 completed.
 *
 * \param ssl      SSL context
 *
 * \return         Protcol name, or NULL if no protocol was negotiated.
 */
const char *ssl_get_alpn_protocol( const ssl_context *ssl );
#endif /* POLARSSL_SSL_ALPN */

/**
 * \brief          Set the maximum supported version sent from the client side
 *                 and/or accepted at the server side
 *                 (Default: SSL_MAX_MAJOR_VERSION, SSL_MAX_MINOR_VERSION)
 *
 *                 Note: This ignores ciphersuites from 'higher' versions.
 *
 * \param ssl      SSL context
 * \param major    Major version number (only SSL_MAJOR_VERSION_3 supported)
 * \param minor    Minor version number (SSL_MINOR_VERSION_0,
 *                 SSL_MINOR_VERSION_1 and SSL_MINOR_VERSION_2,
 *                 SSL_MINOR_VERSION_3 supported)
 * \return         0 on success or POLARSSL_ERR_SSL_BAD_INPUT_DATA
 *
 * \note           With DTLS, use SSL_MINOR_VERSION_2 for DTLS 1.0 and
 *                 SSL_MINOR_VERSION_3 for DTLS 1.2
 */
int ssl_set_max_version( ssl_context *ssl, int major, int minor );

/**
 * \brief          Set the minimum accepted SSL/TLS protocol version
 *                 (Default: SSL_MIN_MAJOR_VERSION, SSL_MIN_MINOR_VERSION)
 *
 * \note           Input outside of the SSL_MAX_XXXXX_VERSION and
 *                 SSL_MIN_XXXXX_VERSION range is ignored.
 *
 * \note           SSL_MINOR_VERSION_0 (SSL v3) should be avoided.
 *
 * \param ssl      SSL context
 * \param major    Major version number (only SSL_MAJOR_VERSION_3 supported)
 * \param minor    Minor version number (SSL_MINOR_VERSION_0,
 *                 SSL_MINOR_VERSION_1 and SSL_MINOR_VERSION_2,
 *                 SSL_MINOR_VERSION_3 supported)
 * \return         0 on success or POLARSSL_ERR_SSL_BAD_INPUT_DATA
 *
 * \note           With DTLS, use SSL_MINOR_VERSION_2 for DTLS 1.0 and
 *                 SSL_MINOR_VERSION_3 for DTLS 1.2
 */
int ssl_set_min_version( ssl_context *ssl, int major, int minor );

#if defined(POLARSSL_SSL_FALLBACK_SCSV) && defined(POLARSSL_SSL_CLI_C)
/**
 * \brief          Set the fallback flag (client-side only).
 *                 (Default: SSL_IS_NOT_FALLBACK).
 *
 * \note           Set to SSL_IS_FALLBACK when preparing a fallback
 *                 connection, that is a connection with max_version set to a
 *                 lower value than the value you're willing to use. Such
 *                 fallback connections are not recommended but are sometimes
 *                 necessary to interoperate with buggy (version-intolerant)
 *                 servers.
 *
 * \warning        You should NOT set this to SSL_IS_FALLBACK for
 *                 non-fallback connections! This would appear to work for a
 *                 while, then cause failures when the server is upgraded to
 *                 support a newer TLS version.
 *
 * \param ssl      SSL context
 * \param fallback SSL_IS_NOT_FALLBACK or SSL_IS_FALLBACK
 */
void ssl_set_fallback( ssl_context *ssl, char fallback );
#endif /* POLARSSL_SSL_FALLBACK_SCSV && POLARSSL_SSL_CLI_C */

#if defined(POLARSSL_SSL_ENCRYPT_THEN_MAC)
/**
 * \brief           Enable or disable Encrypt-then-MAC
 *                  (Default: SSL_ETM_ENABLED)
 *
 * \note            This should always be enabled, it is a security
 *                  improvement, and should not cause any interoperability
 *                  issue (used only if the peer supports it too).
 *
 * \param ssl       SSL context
 * \param etm       SSL_ETM_ENABLED or SSL_ETM_DISABLED
 */
void ssl_set_encrypt_then_mac( ssl_context *ssl, char etm );
#endif /* POLARSSL_SSL_ENCRYPT_THEN_MAC */

#if defined(POLARSSL_SSL_EXTENDED_MASTER_SECRET)
/**
 * \brief           Enable or disable Extended Master Secret negotiation.
 *                  (Default: SSL_EXTENDED_MS_ENABLED)
 *
 * \note            This should always be enabled, it is a security fix to the
 *                  protocol, and should not cause any interoperability issue
 *                  (used only if the peer supports it too).
 *
 * \param ssl       SSL context
 * \param ems       SSL_EXTENDED_MS_ENABLED or SSL_EXTENDED_MS_DISABLED
 */
void ssl_set_extended_master_secret( ssl_context *ssl, char ems );
#endif /* POLARSSL_SSL_EXTENDED_MASTER_SECRET */

/**
 * \brief          Disable or enable support for RC4
 *                 (Default: SSL_ARC4_ENABLED)
 *
 * \note           Though the default is RC4 for compatibility reasons in the
 *                 1.3 branch, the recommended value is SSL_ARC4_DISABLED.
 *
 * \note           This function will likely be removed in future versions as
 *                 RC4 will then be disabled by default at compile time.
 *
 * \param ssl      SSL context
 * \param arc4     SSL_ARC4_ENABLED or SSL_ARC4_DISABLED
 */
void ssl_set_arc4_support( ssl_context *ssl, char arc4 );

#if defined(POLARSSL_SSL_MAX_FRAGMENT_LENGTH)
/**
 * \brief          Set the maximum fragment length to emit and/or negotiate
 *                 (Default: SSL_MAX_CONTENT_LEN, usually 2^14 bytes)
 *                 (Server: set maximum fragment length to emit,
 *                 usually negotiated by the client during handshake
 *                 (Client: set maximum fragment length to emit *and*
 *                 negotiate with the server during handshake)
 *
 * \param ssl      SSL context
 * \param mfl_code Code for maximum fragment length (allowed values:
 *                 SSL_MAX_FRAG_LEN_512,  SSL_MAX_FRAG_LEN_1024,
 *                 SSL_MAX_FRAG_LEN_2048, SSL_MAX_FRAG_LEN_4096)
 *
 * \return         O if successful or POLARSSL_ERR_SSL_BAD_INPUT_DATA
 */
int ssl_set_max_frag_len( ssl_context *ssl, unsigned char mfl_code );
#endif /* POLARSSL_SSL_MAX_FRAGMENT_LENGTH */

#if defined(POLARSSL_SSL_TRUNCATED_HMAC)
/**
 * \brief          Activate negotiation of truncated HMAC
 *                 (Default: SSL_TRUNC_HMAC_DISABLED on client,
 *                           SSL_TRUNC_HMAC_ENABLED on server.)
 *
 * \param ssl      SSL context
 * \param truncate Enable or disable (SSL_TRUNC_HMAC_ENABLED or
 *                                    SSL_TRUNC_HMAC_DISABLED)
 *
 * \return         Always 0.
 */
int ssl_set_truncated_hmac( ssl_context *ssl, int truncate );
#endif /* POLARSSL_SSL_TRUNCATED_HMAC */

#if defined(POLARSSL_SSL_CBC_RECORD_SPLITTING)
/**
 * \brief          Enable / Disable 1/n-1 record splitting
 *                 (Default: SSL_CBC_RECORD_SPLITTING_ENABLED)
 *
 * \note           Only affects SSLv3 and TLS 1.0, not higher versions.
 *                 Does not affect non-CBC ciphersuites in any version.
 *
 * \param ssl      SSL context
 * \param split    SSL_CBC_RECORD_SPLITTING_ENABLED or
 *                 SSL_CBC_RECORD_SPLITTING_DISABLED
 */
void ssl_set_cbc_record_splitting( ssl_context *ssl, char split );
#endif /* POLARSSL_SSL_CBC_RECORD_SPLITTING */

#if defined(POLARSSL_SSL_SESSION_TICKETS)
/**
 * \brief          Enable / Disable session tickets
 *                 (Default: SSL_SESSION_TICKETS_ENABLED on client,
 *                           SSL_SESSION_TICKETS_DISABLED on server)
 *
 * \note           On server, ssl_set_rng() must be called before this function
 *                 to allow generating the ticket encryption and
 *                 authentication keys.
 *
 * \param ssl      SSL context
 * \param use_tickets   Enable or disable (SSL_SESSION_TICKETS_ENABLED or
 *                                         SSL_SESSION_TICKETS_DISABLED)
 *
 * \return         O if successful,
 *                 or a specific error code (server only).
 */
int ssl_set_session_tickets( ssl_context *ssl, int use_tickets );

/**
 * \brief          Set session ticket lifetime (server only)
 *                 (Default: SSL_DEFAULT_TICKET_LIFETIME (86400 secs / 1 day))
 *
 * \param ssl      SSL context
 * \param lifetime session ticket lifetime
 */
void ssl_set_session_ticket_lifetime( ssl_context *ssl, int lifetime );
#endif /* POLARSSL_SSL_SESSION_TICKETS */

#if defined(POLARSSL_SSL_RENEGOTIATION)
/**
 * \brief          Enable / Disable renegotiation support for connection when
 *                 initiated by peer
 *                 (Default: SSL_RENEGOTIATION_DISABLED)
 *
 *                 Note: A server with support enabled is more vulnerable for a
 *                 resource DoS by a malicious client. You should enable this on
 *                 a client to enable server-initiated renegotiation.
 *
 * \param ssl      SSL context
 * \param renegotiation     Enable or disable (SSL_RENEGOTIATION_ENABLED or
 *                                             SSL_RENEGOTIATION_DISABLED)
 */
void ssl_set_renegotiation( ssl_context *ssl, int renegotiation );
#endif /* POLARSSL_SSL_RENEGOTIATION */

/**
 * \brief          Prevent or allow legacy renegotiation.
 *                 (Default: SSL_LEGACY_NO_RENEGOTIATION)
 *
 *                 SSL_LEGACY_NO_RENEGOTIATION allows connections to
 *                 be established even if the peer does not support
 *                 secure renegotiation, but does not allow renegotiation
 *                 to take place if not secure.
 *                 (Interoperable and secure option)
 *
 *                 SSL_LEGACY_ALLOW_RENEGOTIATION allows renegotiations
 *                 with non-upgraded peers. Allowing legacy renegotiation
 *                 makes the connection vulnerable to specific man in the
 *                 middle attacks. (See RFC 5746)
 *                 (Most interoperable and least secure option)
 *
 *                 SSL_LEGACY_BREAK_HANDSHAKE breaks off connections
 *                 if peer does not support secure renegotiation. Results
 *                 in interoperability issues with non-upgraded peers
 *                 that do not support renegotiation altogether.
 *                 (Most secure option, interoperability issues)
 *
 * \param ssl      SSL context
 * \param allow_legacy  Prevent or allow (SSL_NO_LEGACY_RENEGOTIATION,
 *                                        SSL_ALLOW_LEGACY_RENEGOTIATION or
 *                                        SSL_LEGACY_BREAK_HANDSHAKE)
 */
void ssl_legacy_renegotiation( ssl_context *ssl, int allow_legacy );

#if defined(POLARSSL_SSL_RENEGOTIATION)
/**
 * \brief          Enforce renegotiation requests.
 *                 (Default: enforced, max_records = 16)
 *
 *                 When we request a renegotiation, the peer can comply or
 *                 ignore the request. This function allows us to decide
 *                 whether to enforce our renegotiation requests by closing
 *                 the connection if the peer doesn't comply.
 *
 *                 However, records could already be in transit from the peer
 *                 when the request is emitted. In order to increase
 *                 reliability, we can accept a number of records before the
 *                 expected handshake records.
 *
 *                 The optimal value is highly dependent on the specific usage
 *                 scenario.
 *
 * \note           With DTLS and server-initiated renegotiation, the
 *                 HelloRequest is retransmited every time ssl_read() times
 *                 out or receives Application Data, until:
 *                 - max_records records have beens seen, if it is >= 0, or
 *                 - the number of retransmits that would happen during an
 *                 actual handshake has been reached.
 *                 Please remember the request might be lost a few times
 *                 if you consider setting max_records to a really low value.
 *
 * \warning        On client, the grace period can only happen during
 *                 ssl_read(), as opposed to ssl_write() and ssl_renegotiate()
 *                 which always behave as if max_record was 0. The reason is,
 *                 if we receive application data from the server, we need a
 *                 place to write it, which only happens during ssl_read().
 *
 * \param ssl      SSL context
 * \param max_records Use SSL_RENEGOTIATION_NOT_ENFORCED if you don't want to
 *                 enforce renegotiation, or a non-negative value to enforce
 *                 it but allow for a grace period of max_records records.
 */
void ssl_set_renegotiation_enforced( ssl_context *ssl, int max_records );

/**
 * \brief          Set record counter threshold for periodic renegotiation.
 *                 (Default: 2^64 - 256.)
 *
 *                 Renegotiation is automatically triggered when a record
 *                 counter (outgoing or ingoing) crosses the defined
 *                 threshold. The default value is meant to prevent the
 *                 connection from being closed when the counter is about to
 *                 reached its maximal value (it is not allowed to wrap).
 *
 *                 Lower values can be used to enforce policies such as "keys
 *                 must be refreshed every N packets with cipher X".
 *
 * \param ssl      SSL context
 * \param period   The threshold value: a big-endian 64-bit number.
 *                 Set to 2^64 - 1 to disable periodic renegotiation
 */
void ssl_set_renegotiation_period( ssl_context *ssl,
                                   const unsigned char period[8] );
#endif /* POLARSSL_SSL_RENEGOTIATION */

/**
 * \brief          Return the number of data bytes available to read
 *
 * \param ssl      SSL context
 *
 * \return         how many bytes are available in the read buffer
 */
size_t ssl_get_bytes_avail( const ssl_context *ssl );

/**
 * \brief          Return the result of the certificate verification
 *
 * \param ssl      SSL context
 *
 * \return         0 if successful,
 *                 -1 if result is not available (eg because the handshake was
 *                 aborted too early), or
 *                 a combination of BADCERT_xxx and BADCRL_xxx flags, see
 *                 x509.h
 */
int ssl_get_verify_result( const ssl_context *ssl );

/**
 * \brief          Return the name of the current ciphersuite
 *
 * \param ssl      SSL context
 *
 * \return         a string containing the ciphersuite name
 */
const char *ssl_get_ciphersuite( const ssl_context *ssl );

/**
 * \brief          Return the current SSL version (SSLv3/TLSv1/etc)
 *
 * \param ssl      SSL context
 *
 * \return         a string containing the SSL version
 */
const char *ssl_get_version( const ssl_context *ssl );

/**
 * \brief          Return the (maximum) number of bytes added by the record
 *                 layer: header + encryption/MAC overhead (inc. padding)
 *
 * \param ssl      SSL context
 *
 * \return         Current maximum record expansion in bytes, or
 *                 POLARSSL_ERR_FEATURE_UNAVAILABLE if compression is enabled,
 *                 which makes expansion much less predictable
 */
int ssl_get_record_expansion( const ssl_context *ssl );

#if defined(POLARSSL_X509_CRT_PARSE_C)
/**
 * \brief          Return the peer certificate from the current connection
 *
 *                 Note: Can be NULL in case no certificate was sent during
 *                 the handshake. Different calls for the same connection can
 *                 return the same or different pointers for the same
 *                 certificate and even a different certificate altogether.
 *                 The peer cert CAN change in a single connection if
 *                 renegotiation is performed.
 *
 * \param ssl      SSL context
 *
 * \return         the current peer certificate
 */
const x509_crt *ssl_get_peer_cert( const ssl_context *ssl );
#endif /* POLARSSL_X509_CRT_PARSE_C */

#if defined(POLARSSL_SSL_CLI_C)
/**
 * \brief          Save session in order to resume it later (client-side only)
 *                 Session data is copied to presented session structure.
 *
 * \warning        Currently, peer certificate is lost in the operation.
 *
 * \param ssl      SSL context
 * \param session  session context
 *
 * \return         0 if successful,
 *                 POLARSSL_ERR_SSL_MALLOC_FAILED if memory allocation failed,
 *                 POLARSSL_ERR_SSL_BAD_INPUT_DATA if used server-side or
 *                 arguments are otherwise invalid
 *
 * \sa             ssl_set_session()
 */
int ssl_get_session( const ssl_context *ssl, ssl_session *session );
#endif /* POLARSSL_SSL_CLI_C */

/**
 * \brief          Perform the SSL handshake
 *
 * \param ssl      SSL context
 *
 * \return         0 if successful, POLARSSL_ERR_NET_WANT_READ,
 *                 POLARSSL_ERR_NET_WANT_WRITE, or a specific SSL error code.
 */
int ssl_handshake( ssl_context *ssl );

/**
 * \brief          Perform a single step of the SSL handshake
 *
 *                 Note: the state of the context (ssl->state) will be at
 *                 the following state after execution of this function.
 *                 Do not call this function if state is SSL_HANDSHAKE_OVER.
 *
 * \param ssl      SSL context
 *
 * \return         0 if successful, POLARSSL_ERR_NET_WANT_READ,
 *                 POLARSSL_ERR_NET_WANT_WRITE, or a specific SSL error code.
 */
int ssl_handshake_step( ssl_context *ssl );

#if defined(POLARSSL_SSL_RENEGOTIATION)
/**
 * \brief          Initiate an SSL renegotiation on the running connection.
 *                 Client: perform the renegotiation right now.
 *                 Server: request renegotiation, which will be performed
 *                 during the next call to ssl_read() if honored by client.
 *
 * \param ssl      SSL context
 *
 * \return         0 if successful, or any ssl_handshake() return value.
 */
int ssl_renegotiate( ssl_context *ssl );
#endif /* POLARSSL_SSL_RENEGOTIATION */

/**
 * \brief          Read at most 'len' application data bytes
 *
 * \param ssl      SSL context
 * \param buf      buffer that will hold the data
 * \param len      maximum number of bytes to read
 *
 * \return         This function returns the number of bytes read, 0 for EOF,
 *                 or a negative error code.
 */
int ssl_read( ssl_context *ssl, unsigned char *buf, size_t len );

/**
 * \brief          Write exactly 'len' application data bytes
 *
 * \param ssl      SSL context
 * \param buf      buffer holding the data
 * \param len      how many bytes must be written
 *
 * \return         This function returns the number of bytes written,
 *                 or a negative error code.
 *
 * \note           When this function returns POLARSSL_ERR_NET_WANT_WRITE,
 *                 it must be called later with the *same* arguments,
 *                 until it returns a positive value.
 *
 * \note           If the requested length is greater than the maximum
 *                 fragment length (either the built-in limit or the one set
 *                 or negotiated with the peer), then:
 *                 - with TLS, less bytes than requested are written. (In
 *                 order to write larger messages, this function should be
 *                 called in a loop.)
 *                 - with DTLS, POLARSSL_ERR_SSL_BAD_INPUT_DATA is returned.
 */
int ssl_write( ssl_context *ssl, const unsigned char *buf, size_t len );

/**
 * \brief           Send an alert message
 *
 * \param ssl       SSL context
 * \param level     The alert level of the message
 *                  (SSL_ALERT_LEVEL_WARNING or SSL_ALERT_LEVEL_FATAL)
 * \param message   The alert message (SSL_ALERT_MSG_*)
 *
 * \return          0 if successful, or a specific SSL error code.
 */
int ssl_send_alert_message( ssl_context *ssl,
                            unsigned char level,
                            unsigned char message );
/**
 * \brief          Notify the peer that the connection is being closed
 *
 * \param ssl      SSL context
 */
int ssl_close_notify( ssl_context *ssl );

/**
 * \brief          Free referenced items in an SSL context and clear memory
 *
 * \param ssl      SSL context
 */
void ssl_free( ssl_context *ssl );

/**
 * \brief          Initialize SSL session structure
 *
 * \param session  SSL session
 */
void ssl_session_init( ssl_session *session );

/**
 * \brief          Free referenced items in an SSL session including the
 *                 peer certificate and clear memory
 *
 * \param session  SSL session
 */
void ssl_session_free( ssl_session *session );

/**
 * \brief           Free referenced items in an SSL transform context and clear
 *                  memory
 *
 * \param transform SSL transform context
 */
void ssl_transform_free( ssl_transform *transform );

/**
 * \brief           Free referenced items in an SSL handshake context and clear
 *                  memory
 *
 * \param handshake SSL handshake context
 */
void ssl_handshake_free( ssl_handshake_params *handshake );

/*
 * Internal functions (do not call directly)
 */
int ssl_handshake_client_step( ssl_context *ssl );
int ssl_handshake_server_step( ssl_context *ssl );
void ssl_handshake_wrapup( ssl_context *ssl );

int ssl_send_fatal_handshake_failure( ssl_context *ssl );

void ssl_reset_checksum( ssl_context *ssl );
int ssl_derive_keys( ssl_context *ssl );

int ssl_read_record( ssl_context *ssl );
int ssl_fetch_input( ssl_context *ssl, size_t nb_want );

int ssl_write_record( ssl_context *ssl );
int ssl_flush_output( ssl_context *ssl );

int ssl_parse_certificate( ssl_context *ssl );
int ssl_write_certificate( ssl_context *ssl );

int ssl_parse_change_cipher_spec( ssl_context *ssl );
int ssl_write_change_cipher_spec( ssl_context *ssl );

int ssl_parse_finished( ssl_context *ssl );
int ssl_write_finished( ssl_context *ssl );

void ssl_optimize_checksum( ssl_context *ssl,
                            const ssl_ciphersuite_t *ciphersuite_info );

#if defined(POLARSSL_KEY_EXCHANGE__SOME__PSK_ENABLED)
int ssl_psk_derive_premaster( ssl_context *ssl, key_exchange_type_t key_ex );
#endif

#if defined(POLARSSL_PK_C)
unsigned char ssl_sig_from_pk( pk_context *pk );
pk_type_t ssl_pk_alg_from_sig( unsigned char sig );
#endif

md_type_t ssl_md_alg_from_hash( unsigned char hash );

#if defined(POLARSSL_SSL_SET_CURVES)
int ssl_curve_is_acceptable( const ssl_context *ssl, ecp_group_id grp_id );
#endif

#if defined(POLARSSL_X509_CRT_PARSE_C)
static inline pk_context *ssl_own_key( ssl_context *ssl )
{
    return( ssl->handshake->key_cert == NULL ? NULL
            : ssl->handshake->key_cert->key );
}

static inline x509_crt *ssl_own_cert( ssl_context *ssl )
{
    return( ssl->handshake->key_cert == NULL ? NULL
            : ssl->handshake->key_cert->cert );
}

/*
 * Check usage of a certificate wrt extensions:
 * keyUsage, extendedKeyUsage (later), and nSCertType (later).
 *
 * Warning: cert_endpoint is the endpoint of the cert (ie, of our peer when we
 * check a cert we received from them)!
 *
 * Return 0 if everything is OK, -1 if not.
 */
int ssl_check_cert_usage( const x509_crt *cert,
                          const ssl_ciphersuite_t *ciphersuite,
                          int cert_endpoint );
#endif /* POLARSSL_X509_CRT_PARSE_C */

void ssl_write_version( int major, int minor, int transport,
                        unsigned char ver[2] );
void ssl_read_version( int *major, int *minor, int transport,
                       const unsigned char ver[2] );

static inline size_t ssl_hdr_len( const ssl_context *ssl )
{
#if defined(POLARSSL_SSL_PROTO_DTLS)
    if( ssl->transport == SSL_TRANSPORT_DATAGRAM )
        return( 13 );
#else
    ((void) ssl);
#endif
    return( 5 );
}

static inline size_t ssl_hs_hdr_len( const ssl_context *ssl )
{
#if defined(POLARSSL_SSL_PROTO_DTLS)
    if( ssl->transport == SSL_TRANSPORT_DATAGRAM )
        return( 12 );
#else
    ((void) ssl);
#endif
    return( 4 );
}

#if defined(POLARSSL_SSL_PROTO_DTLS)
void ssl_send_flight_completed( ssl_context *ssl );
void ssl_recv_flight_completed( ssl_context *ssl );
int ssl_resend( ssl_context *ssl );
#endif

/* Visible for testing purposes only */
#if defined(POLARSSL_SSL_DTLS_ANTI_REPLAY)
int ssl_dtls_replay_check( ssl_context *ssl );
void ssl_dtls_replay_update( ssl_context *ssl );
#endif

/* constant-time buffer comparison */
static inline int safer_memcmp( const void *a, const void *b, size_t n )
{
    size_t i;
    const unsigned char *A = (const unsigned char *) a;
    const unsigned char *B = (const unsigned char *) b;
    unsigned char diff = 0;

    for( i = 0; i < n; i++ )
        diff |= A[i] ^ B[i];

    return( diff );
}

#ifdef __cplusplus
}
#endif

#endif /* ssl.h */<|MERGE_RESOLUTION|>--- conflicted
+++ resolved
@@ -153,13 +153,9 @@
 #define POLARSSL_ERR_SSL_INTERNAL_ERROR                    -0x6C00  /**< Internal error (eg, unexpected failure in lower-level module) */
 #define POLARSSL_ERR_SSL_COUNTER_WRAPPING                  -0x6B80  /**< A counter would wrap (eg, too many messages exchanged). */
 #define POLARSSL_ERR_SSL_WAITING_SERVER_HELLO_RENEGO       -0x6B00  /**< Unexpected message at ServerHello in renegotiation. */
-<<<<<<< HEAD
 #define POLARSSL_ERR_SSL_HELLO_VERIFY_REQUIRED             -0x6A80  /**< DTLS client must retry for hello verification */
 #define POLARSSL_ERR_SSL_BUFFER_TOO_SMALL                  -0x6A00  /**< A buffer is too small to receive or write a message */
-#define POLARSSL_ERR_SSL_NO_USABLE_CIPHERSUITE             -0x6980  /**< None of the common ciphersuites is usable (eg, no suitable certificate) */
-=======
-#define POLARSSL_ERR_SSL_NO_USABLE_CIPHERSUITE             -0x6A80  /**< None of the common ciphersuites is usable (eg, no suitable certificate, see debug messages). */
->>>>>>> 860b5164
+#define POLARSSL_ERR_SSL_NO_USABLE_CIPHERSUITE             -0x6980  /**< None of the common ciphersuites is usable (eg, no suitable certificate, see debug messages). */
 
 /*
  * Various constants
