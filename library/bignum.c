--- conflicted
+++ resolved
@@ -856,12 +856,6 @@
 int mbedtls_mpi_write_binary( const mbedtls_mpi *X,
                               unsigned char *buf, size_t buflen )
 {
-<<<<<<< HEAD
-    size_t stored_bytes = X->n * ciL;
-    size_t bytes_to_copy;
-    unsigned char *p;
-    size_t i;
-=======
     size_t stored_bytes;
     size_t bytes_to_copy;
     unsigned char *p;
@@ -871,7 +865,6 @@
     MPI_VALIDATE_RET( buflen == 0 || buf != NULL );
 
     stored_bytes = X->n * ciL;
->>>>>>> eb508712
 
     if( stored_bytes < buflen )
     {
