/*
 *  SSLv3/TLSv1 server-side functions
 *
 *  Copyright (C) 2006-2014, Brainspark B.V.
 *
 *  This file is part of PolarSSL (http://www.polarssl.org)
 *  Lead Maintainer: Paul Bakker <polarssl_maintainer at polarssl.org>
 *
 *  All rights reserved.
 *
 *  This program is free software; you can redistribute it and/or modify
 *  it under the terms of the GNU General Public License as published by
 *  the Free Software Foundation; either version 2 of the License, or
 *  (at your option) any later version.
 *
 *  This program is distributed in the hope that it will be useful,
 *  but WITHOUT ANY WARRANTY; without even the implied warranty of
 *  MERCHANTABILITY or FITNESS FOR A PARTICULAR PURPOSE.  See the
 *  GNU General Public License for more details.
 *
 *  You should have received a copy of the GNU General Public License along
 *  with this program; if not, write to the Free Software Foundation, Inc.,
 *  51 Franklin Street, Fifth Floor, Boston, MA 02110-1301 USA.
 */

#if !defined(POLARSSL_CONFIG_FILE)
#include "polarssl/config.h"
#else
#include POLARSSL_CONFIG_FILE
#endif

#if defined(POLARSSL_SSL_SRV_C)

#include "polarssl/debug.h"
#include "polarssl/ssl.h"
#if defined(POLARSSL_ECP_C)
#include "polarssl/ecp.h"
#endif

#if defined(POLARSSL_PLATFORM_C)
#include "polarssl/platform.h"
#else
#define polarssl_malloc     malloc
#define polarssl_free       free
#endif

#include <stdlib.h>
#include <stdio.h>

#if defined(POLARSSL_HAVE_TIME)
#include <time.h>
#endif

#if defined(POLARSSL_SSL_SESSION_TICKETS)
/* Implementation that should never be optimized out by the compiler */
static void polarssl_zeroize( void *v, size_t n ) {
    volatile unsigned char *p = v; while( n-- ) *p++ = 0;
}

/*
 * Serialize a session in the following format:
 *  0   .   n-1     session structure, n = sizeof(ssl_session)
 *  n   .   n+2     peer_cert length = m (0 if no certificate)
 *  n+3 .   n+2+m   peer cert ASN.1
 *
 *  Assumes ticket is NULL (always true on server side).
 */
static int ssl_save_session( const ssl_session *session,
                             unsigned char *buf, size_t buf_len,
                             size_t *olen )
{
    unsigned char *p = buf;
    size_t left = buf_len;
#if defined(POLARSSL_X509_CRT_PARSE_C)
    size_t cert_len;
#endif /* POLARSSL_X509_CRT_PARSE_C */

    if( left < sizeof( ssl_session ) )
        return( -1 );

    memcpy( p, session, sizeof( ssl_session ) );
    p += sizeof( ssl_session );
    left -= sizeof( ssl_session );

#if defined(POLARSSL_X509_CRT_PARSE_C)
    if( session->peer_cert == NULL )
        cert_len = 0;
    else
        cert_len = session->peer_cert->raw.len;

    if( left < 3 + cert_len )
        return( -1 );

    *p++ = (unsigned char)( cert_len >> 16 & 0xFF );
    *p++ = (unsigned char)( cert_len >>  8 & 0xFF );
    *p++ = (unsigned char)( cert_len       & 0xFF );

    if( session->peer_cert != NULL )
        memcpy( p, session->peer_cert->raw.p, cert_len );

    p += cert_len;
#endif /* POLARSSL_X509_CRT_PARSE_C */

    *olen = p - buf;

    return( 0 );
}

/*
 * Unserialise session, see ssl_save_session()
 */
static int ssl_load_session( ssl_session *session,
                             const unsigned char *buf, size_t len )
{
    const unsigned char *p = buf;
    const unsigned char * const end = buf + len;
#if defined(POLARSSL_X509_CRT_PARSE_C)
    size_t cert_len;
#endif /* POLARSSL_X509_CRT_PARSE_C */

    if( p + sizeof( ssl_session ) > end )
        return( POLARSSL_ERR_SSL_BAD_INPUT_DATA );

    memcpy( session, p, sizeof( ssl_session ) );
    p += sizeof( ssl_session );

#if defined(POLARSSL_X509_CRT_PARSE_C)
    if( p + 3 > end )
        return( POLARSSL_ERR_SSL_BAD_INPUT_DATA );

    cert_len = ( p[0] << 16 ) | ( p[1] << 8 ) | p[2];
    p += 3;

    if( cert_len == 0 )
    {
        session->peer_cert = NULL;
    }
    else
    {
        int ret;

        if( p + cert_len > end )
            return( POLARSSL_ERR_SSL_BAD_INPUT_DATA );

        session->peer_cert = polarssl_malloc( sizeof( x509_crt ) );

        if( session->peer_cert == NULL )
            return( POLARSSL_ERR_SSL_MALLOC_FAILED );

        x509_crt_init( session->peer_cert );

        if( ( ret = x509_crt_parse_der( session->peer_cert,
                                        p, cert_len ) ) != 0 )
        {
            x509_crt_free( session->peer_cert );
            polarssl_free( session->peer_cert );
            session->peer_cert = NULL;
            return( ret );
        }

        p += cert_len;
    }
#endif /* POLARSSL_X509_CRT_PARSE_C */

    if( p != end )
        return( POLARSSL_ERR_SSL_BAD_INPUT_DATA );

    return( 0 );
}

/*
 * Create session ticket, secured as recommended in RFC 5077 section 4:
 *
 *    struct {
 *        opaque key_name[16];
 *        opaque iv[16];
 *        opaque encrypted_state<0..2^16-1>;
 *        opaque mac[32];
 *    } ticket;
 *
 * (the internal state structure differs, however).
 */
static int ssl_write_ticket( ssl_context *ssl, size_t *tlen )
{
    int ret;
    unsigned char * const start = ssl->out_msg + 10;
    unsigned char *p = start;
    unsigned char *state;
    unsigned char iv[16];
    size_t clear_len, enc_len, pad_len, i;

    *tlen = 0;

    if( ssl->ticket_keys == NULL )
        return( POLARSSL_ERR_SSL_BAD_INPUT_DATA );

    /* Write key name */
    memcpy( p, ssl->ticket_keys->key_name, 16 );
    p += 16;

    /* Generate and write IV (with a copy for aes_crypt) */
    if( ( ret = ssl->f_rng( ssl->p_rng, p, 16 ) ) != 0 )
        return( ret );
    memcpy( iv, p, 16 );
    p += 16;

    /*
     * Dump session state
     *
     * After the session state itself, we still need room for 16 bytes of
     * padding and 32 bytes of MAC, so there's only so much room left
     */
    state = p + 2;
    if( ssl_save_session( ssl->session_negotiate, state,
                          SSL_MAX_CONTENT_LEN - ( state - ssl->out_msg ) - 48,
                          &clear_len ) != 0 )
    {
        return( POLARSSL_ERR_SSL_CERTIFICATE_TOO_LARGE );
    }
    SSL_DEBUG_BUF( 3, "session ticket cleartext", state, clear_len );

    /* Apply PKCS padding */
    pad_len = 16 - clear_len % 16;
    enc_len = clear_len + pad_len;
    for( i = clear_len; i < enc_len; i++ )
        state[i] = (unsigned char) pad_len;

    /* Encrypt */
    if( ( ret = aes_crypt_cbc( &ssl->ticket_keys->enc, AES_ENCRYPT,
                               enc_len, iv, state, state ) ) != 0 )
    {
        return( ret );
    }

    /* Write length */
    *p++ = (unsigned char)( ( enc_len >> 8 ) & 0xFF );
    *p++ = (unsigned char)( ( enc_len      ) & 0xFF );
    p = state + enc_len;

    /* Compute and write MAC( key_name + iv + enc_state_len + enc_state ) */
    sha256_hmac( ssl->ticket_keys->mac_key, 16, start, p - start, p, 0 );
    p += 32;

    *tlen = p - start;

    SSL_DEBUG_BUF( 3, "session ticket structure", start, *tlen );

    return( 0 );
}

/*
 * Load session ticket (see ssl_write_ticket for structure)
 */
static int ssl_parse_ticket( ssl_context *ssl,
                             unsigned char *buf,
                             size_t len )
{
    int ret;
    ssl_session session;
    unsigned char *key_name = buf;
    unsigned char *iv = buf + 16;
    unsigned char *enc_len_p = iv + 16;
    unsigned char *ticket = enc_len_p + 2;
    unsigned char *mac;
    unsigned char computed_mac[32];
    size_t enc_len, clear_len, i;
    unsigned char pad_len, diff;

    SSL_DEBUG_BUF( 3, "session ticket structure", buf, len );

    if( len < 34 || ssl->ticket_keys == NULL )
        return( POLARSSL_ERR_SSL_BAD_INPUT_DATA );

    enc_len = ( enc_len_p[0] << 8 ) | enc_len_p[1];
    mac = ticket + enc_len;

    if( len != enc_len + 66 )
        return( POLARSSL_ERR_SSL_BAD_INPUT_DATA );

    /* Check name, in constant time though it's not a big secret */
    diff = 0;
    for( i = 0; i < 16; i++ )
        diff |= key_name[i] ^ ssl->ticket_keys->key_name[i];
    /* don't return yet, check the MAC anyway */

    /* Check mac, with constant-time buffer comparison */
    sha256_hmac( ssl->ticket_keys->mac_key, 16, buf, len - 32,
                 computed_mac, 0 );

    for( i = 0; i < 32; i++ )
        diff |= mac[i] ^ computed_mac[i];

    /* Now return if ticket is not authentic, since we want to avoid
     * decrypting arbitrary attacker-chosen data */
    if( diff != 0 )
        return( POLARSSL_ERR_SSL_INVALID_MAC );

    /* Decrypt */
    if( ( ret = aes_crypt_cbc( &ssl->ticket_keys->dec, AES_DECRYPT,
                               enc_len, iv, ticket, ticket ) ) != 0 )
    {
        return( ret );
    }

    /* Check PKCS padding */
    pad_len = ticket[enc_len - 1];

    ret = 0;
    for( i = 2; i < pad_len; i++ )
        if( ticket[enc_len - i] != pad_len )
            ret = POLARSSL_ERR_SSL_BAD_INPUT_DATA;
    if( ret != 0 )
        return( ret );

    clear_len = enc_len - pad_len;

    SSL_DEBUG_BUF( 3, "session ticket cleartext", ticket, clear_len );

    /* Actually load session */
    if( ( ret = ssl_load_session( &session, ticket, clear_len ) ) != 0 )
    {
        SSL_DEBUG_MSG( 1, ( "failed to parse ticket content" ) );
        ssl_session_free( &session );
        return( ret );
    }

#if defined(POLARSSL_HAVE_TIME)
    /* Check if still valid */
    if( (int) ( time( NULL) - session.start ) > ssl->ticket_lifetime )
    {
        SSL_DEBUG_MSG( 1, ( "session ticket expired" ) );
        ssl_session_free( &session );
        return( POLARSSL_ERR_SSL_SESSION_TICKET_EXPIRED );
    }
#endif

    /*
     * Keep the session ID sent by the client, since we MUST send it back to
     * inform him we're accepting the ticket  (RFC 5077 section 3.4)
     */
    session.length = ssl->session_negotiate->length;
    memcpy( &session.id, ssl->session_negotiate->id, session.length );

    ssl_session_free( ssl->session_negotiate );
    memcpy( ssl->session_negotiate, &session, sizeof( ssl_session ) );

    /* Zeroize instead of free as we copied the content */
    polarssl_zeroize( &session, sizeof( ssl_session ) );

    return( 0 );
}
#endif /* POLARSSL_SSL_SESSION_TICKETS */

#if defined(POLARSSL_SSL_DTLS_HELLO_VERIFY)
int ssl_set_client_transport_id( ssl_context *ssl,
                                 const unsigned char *info,
                                 size_t ilen )
{
    if( ssl->endpoint != SSL_IS_SERVER )
        return( POLARSSL_ERR_SSL_BAD_INPUT_DATA );

    polarssl_free( ssl->cli_id );

    if( ( ssl->cli_id = polarssl_malloc( ilen ) ) == NULL )
        return( POLARSSL_ERR_SSL_MALLOC_FAILED );

    memcpy( ssl->cli_id, info, ilen );
    ssl->cli_id_len = ilen;

    return( 0 );
}

void ssl_set_dtls_cookies( ssl_context *ssl,
                           ssl_cookie_write_t *f_cookie_write,
                           ssl_cookie_check_t *f_cookie_check,
                           void *p_cookie )
{
    ssl->f_cookie_write = f_cookie_write;
    ssl->f_cookie_check = f_cookie_check;
    ssl->p_cookie       = p_cookie;
}
#endif /* POLARSSL_SSL_DTLS_HELLO_VERIFY */

#if defined(POLARSSL_SSL_SERVER_NAME_INDICATION)
/*
 * Wrapper around f_sni, allowing use of ssl_set_own_cert() but
 * making it act on ssl->handshake->sni_key_cert instead.
 */
static int ssl_sni_wrapper( ssl_context *ssl,
                            const unsigned char* name, size_t len )
{
    int ret;
    ssl_key_cert *key_cert_ori = ssl->key_cert;

    ssl->key_cert = NULL;
    ret = ssl->f_sni( ssl->p_sni, ssl, name, len );
    ssl->handshake->sni_key_cert = ssl->key_cert;

    ssl->key_cert = key_cert_ori;

    return( ret );
}

static int ssl_parse_servername_ext( ssl_context *ssl,
                                     const unsigned char *buf,
                                     size_t len )
{
    int ret;
    size_t servername_list_size, hostname_len;
    const unsigned char *p;

    SSL_DEBUG_MSG( 3, ( "parse ServerName extension" ) );

    servername_list_size = ( ( buf[0] << 8 ) | ( buf[1] ) );
    if( servername_list_size + 2 != len )
    {
        SSL_DEBUG_MSG( 1, ( "bad client hello message" ) );
        return( POLARSSL_ERR_SSL_BAD_HS_CLIENT_HELLO );
    }

    p = buf + 2;
    while( servername_list_size > 0 )
    {
        hostname_len = ( ( p[1] << 8 ) | p[2] );
        if( hostname_len + 3 > servername_list_size )
        {
            SSL_DEBUG_MSG( 1, ( "bad client hello message" ) );
            return( POLARSSL_ERR_SSL_BAD_HS_CLIENT_HELLO );
        }

        if( p[0] == TLS_EXT_SERVERNAME_HOSTNAME )
        {
            ret = ssl_sni_wrapper( ssl, p + 3, hostname_len );
            if( ret != 0 )
            {
                SSL_DEBUG_RET( 1, "ssl_sni_wrapper", ret );
                ssl_send_alert_message( ssl, SSL_ALERT_LEVEL_FATAL,
                        SSL_ALERT_MSG_UNRECOGNIZED_NAME );
                return( POLARSSL_ERR_SSL_BAD_HS_CLIENT_HELLO );
            }
            return( 0 );
        }

        servername_list_size -= hostname_len + 3;
        p += hostname_len + 3;
    }

    if( servername_list_size != 0 )
    {
        SSL_DEBUG_MSG( 1, ( "bad client hello message" ) );
        return( POLARSSL_ERR_SSL_BAD_HS_CLIENT_HELLO );
    }

    return( 0 );
}
#endif /* POLARSSL_SSL_SERVER_NAME_INDICATION */

static int ssl_parse_renegotiation_info( ssl_context *ssl,
                                         const unsigned char *buf,
                                         size_t len )
{
    int ret;

#if defined(POLARSSL_SSL_RENEGOTIATION)
    if( ssl->renegotiation != SSL_INITIAL_HANDSHAKE )
    {
        /* Check verify-data in constant-time. The length OTOH is no secret */
        if( len    != 1 + ssl->verify_data_len ||
            buf[0] !=     ssl->verify_data_len ||
            safer_memcmp( buf + 1, ssl->peer_verify_data,
                          ssl->verify_data_len ) != 0 )
        {
            SSL_DEBUG_MSG( 1, ( "non-matching renegotiation info" ) );

            if( ( ret = ssl_send_fatal_handshake_failure( ssl ) ) != 0 )
                return( ret );

            return( POLARSSL_ERR_SSL_BAD_HS_CLIENT_HELLO );
        }
    }
    else
#endif /* POLARSSL_SSL_RENEGOTIATION */
    {
        if( len != 1 || buf[0] != 0x0 )
        {
            SSL_DEBUG_MSG( 1, ( "non-zero length renegotiation info" ) );

            if( ( ret = ssl_send_fatal_handshake_failure( ssl ) ) != 0 )
                return( ret );

            return( POLARSSL_ERR_SSL_BAD_HS_CLIENT_HELLO );
        }

        ssl->secure_renegotiation = SSL_SECURE_RENEGOTIATION;
    }

    return( 0 );
}

#if defined(POLARSSL_SSL_PROTO_TLS1_2) && \
    defined(POLARSSL_KEY_EXCHANGE__WITH_CERT__ENABLED)
static int ssl_parse_signature_algorithms_ext( ssl_context *ssl,
                                               const unsigned char *buf,
                                               size_t len )
{
    size_t sig_alg_list_size;
    const unsigned char *p;
    const unsigned char *end = buf + len;
    const int *md_cur;


    sig_alg_list_size = ( ( buf[0] << 8 ) | ( buf[1] ) );
    if( sig_alg_list_size + 2 != len ||
        sig_alg_list_size % 2 != 0 )
    {
        SSL_DEBUG_MSG( 1, ( "bad client hello message" ) );
        return( POLARSSL_ERR_SSL_BAD_HS_CLIENT_HELLO );
    }

    /*
     * For now, ignore the SignatureAlgorithm part and rely on offered
     * ciphersuites only for that part. To be fixed later.
     *
     * So, just look at the HashAlgorithm part.
     */
    for( md_cur = md_list(); *md_cur != POLARSSL_MD_NONE; md_cur++ ) {
        for( p = buf + 2; p < end; p += 2 ) {
            if( *md_cur == (int) ssl_md_alg_from_hash( p[0] ) ) {
                ssl->handshake->sig_alg = p[0];
                goto have_sig_alg;
            }
        }
    }

    /* Some key echanges do not need signatures at all */
    SSL_DEBUG_MSG( 3, ( "no signature_algorithm in common" ) );
    return( 0 );

have_sig_alg:
    SSL_DEBUG_MSG( 3, ( "client hello v3, signature_algorithm ext: %d",
                   ssl->handshake->sig_alg ) );

    return( 0 );
}
#endif /* POLARSSL_SSL_PROTO_TLS1_2 &&
          POLARSSL_KEY_EXCHANGE__WITH_CERT__ENABLED */

#if defined(POLARSSL_ECDH_C) || defined(POLARSSL_ECDSA_C)
static int ssl_parse_supported_elliptic_curves( ssl_context *ssl,
                                                const unsigned char *buf,
                                                size_t len )
{
    size_t list_size, our_size;
    const unsigned char *p;
    const ecp_curve_info *curve_info, **curves;

    list_size = ( ( buf[0] << 8 ) | ( buf[1] ) );
    if( list_size + 2 != len ||
        list_size % 2 != 0 )
    {
        SSL_DEBUG_MSG( 1, ( "bad client hello message" ) );
        return( POLARSSL_ERR_SSL_BAD_HS_CLIENT_HELLO );
    }

    /* Should never happen unless client duplicates the extension */
    if( ssl->handshake->curves != NULL )
    {
        SSL_DEBUG_MSG( 1, ( "bad client hello message" ) );
        return( POLARSSL_ERR_SSL_BAD_HS_CLIENT_HELLO );
    }

    /* Don't allow our peer to make us allocate too much memory,
     * and leave room for a final 0 */
    our_size = list_size / 2 + 1;
    if( our_size > POLARSSL_ECP_DP_MAX )
        our_size = POLARSSL_ECP_DP_MAX;

    if( ( curves = polarssl_malloc( our_size * sizeof( *curves ) ) ) == NULL )
        return( POLARSSL_ERR_SSL_MALLOC_FAILED );

    /* explicit void pointer cast for buggy MS compiler */
    memset( (void *) curves, 0, our_size * sizeof( *curves ) );
    ssl->handshake->curves = curves;

    p = buf + 2;
    while( list_size > 0 && our_size > 1 )
    {
        curve_info = ecp_curve_info_from_tls_id( ( p[0] << 8 ) | p[1] );

        if( curve_info != NULL )
        {
            *curves++ = curve_info;
            our_size--;
        }

        list_size -= 2;
        p += 2;
    }

    return( 0 );
}

static int ssl_parse_supported_point_formats( ssl_context *ssl,
                                              const unsigned char *buf,
                                              size_t len )
{
    size_t list_size;
    const unsigned char *p;

    list_size = buf[0];
    if( list_size + 1 != len )
    {
        SSL_DEBUG_MSG( 1, ( "bad client hello message" ) );
        return( POLARSSL_ERR_SSL_BAD_HS_CLIENT_HELLO );
    }

    p = buf + 2;
    while( list_size > 0 )
    {
        if( p[0] == POLARSSL_ECP_PF_UNCOMPRESSED ||
            p[0] == POLARSSL_ECP_PF_COMPRESSED )
        {
            ssl->handshake->ecdh_ctx.point_format = p[0];
            SSL_DEBUG_MSG( 4, ( "point format selected: %d", p[0] ) );
            return( 0 );
        }

        list_size--;
        p++;
    }

    return( 0 );
}
#endif /* POLARSSL_ECDH_C || POLARSSL_ECDSA_C */

#if defined(POLARSSL_SSL_MAX_FRAGMENT_LENGTH)
static int ssl_parse_max_fragment_length_ext( ssl_context *ssl,
                                              const unsigned char *buf,
                                              size_t len )
{
    if( len != 1 || buf[0] >= SSL_MAX_FRAG_LEN_INVALID )
    {
        SSL_DEBUG_MSG( 1, ( "bad client hello message" ) );
        return( POLARSSL_ERR_SSL_BAD_HS_CLIENT_HELLO );
    }

    ssl->session_negotiate->mfl_code = buf[0];

    return( 0 );
}
#endif /* POLARSSL_SSL_MAX_FRAGMENT_LENGTH */

#if defined(POLARSSL_SSL_TRUNCATED_HMAC)
static int ssl_parse_truncated_hmac_ext( ssl_context *ssl,
                                         const unsigned char *buf,
                                         size_t len )
{
    if( len != 0 )
    {
        SSL_DEBUG_MSG( 1, ( "bad client hello message" ) );
        return( POLARSSL_ERR_SSL_BAD_HS_CLIENT_HELLO );
    }

    ((void) buf);

    ssl->session_negotiate->trunc_hmac = SSL_TRUNC_HMAC_ENABLED;

    return( 0 );
}
#endif /* POLARSSL_SSL_TRUNCATED_HMAC */

#if defined(POLARSSL_SSL_ENCRYPT_THEN_MAC)
static int ssl_parse_encrypt_then_mac_ext( ssl_context *ssl,
                                      const unsigned char *buf,
                                      size_t len )
{
    if( len != 0 )
    {
        SSL_DEBUG_MSG( 1, ( "bad client hello message" ) );
        return( POLARSSL_ERR_SSL_BAD_HS_CLIENT_HELLO );
    }

    ((void) buf);

    if( ssl->encrypt_then_mac == SSL_ETM_ENABLED &&
        ssl->minor_ver != SSL_MINOR_VERSION_0 )
    {
        ssl->session_negotiate->encrypt_then_mac = SSL_ETM_ENABLED;
    }

    return( 0 );
}
#endif /* POLARSSL_SSL_ENCRYPT_THEN_MAC */

#if defined(POLARSSL_SSL_EXTENDED_MASTER_SECRET)
static int ssl_parse_extended_ms_ext( ssl_context *ssl,
                                      const unsigned char *buf,
                                      size_t len )
{
    if( len != 0 )
    {
        SSL_DEBUG_MSG( 1, ( "bad client hello message" ) );
        return( POLARSSL_ERR_SSL_BAD_HS_CLIENT_HELLO );
    }

    ((void) buf);

    if( ssl->extended_ms == SSL_EXTENDED_MS_ENABLED &&
        ssl->minor_ver != SSL_MINOR_VERSION_0 )
    {
        ssl->handshake->extended_ms = SSL_EXTENDED_MS_ENABLED;
    }

    return( 0 );
}
#endif /* POLARSSL_SSL_EXTENDED_MASTER_SECRET */

#if defined(POLARSSL_SSL_SESSION_TICKETS)
static int ssl_parse_session_ticket_ext( ssl_context *ssl,
                                         unsigned char *buf,
                                         size_t len )
{
    int ret;

    if( ssl->session_tickets == SSL_SESSION_TICKETS_DISABLED )
        return( 0 );

    /* Remember the client asked us to send a new ticket */
    ssl->handshake->new_session_ticket = 1;

    SSL_DEBUG_MSG( 3, ( "ticket length: %d", len ) );

    if( len == 0 )
        return( 0 );

#if defined(POLARSSL_SSL_RENEGOTIATION)
    if( ssl->renegotiation != SSL_INITIAL_HANDSHAKE )
    {
        SSL_DEBUG_MSG( 3, ( "ticket rejected: renegotiating" ) );
        return( 0 );
    }
#endif /* POLARSSL_SSL_RENEGOTIATION */

    /*
     * Failures are ok: just ignore the ticket and proceed.
     */
    if( ( ret = ssl_parse_ticket( ssl, buf, len ) ) != 0 )
    {
        SSL_DEBUG_RET( 1, "ssl_parse_ticket", ret );
        return( 0 );
    }

    SSL_DEBUG_MSG( 3, ( "session successfully restored from ticket" ) );

    ssl->handshake->resume = 1;

    /* Don't send a new ticket after all, this one is OK */
    ssl->handshake->new_session_ticket = 0;

    return( 0 );
}
#endif /* POLARSSL_SSL_SESSION_TICKETS */

#if defined(POLARSSL_SSL_ALPN)
static int ssl_parse_alpn_ext( ssl_context *ssl,
                               const unsigned char *buf, size_t len )
{
    size_t list_len, cur_len, ours_len;
    const unsigned char *theirs, *start, *end;
    const char **ours;

    /* If ALPN not configured, just ignore the extension */
    if( ssl->alpn_list == NULL )
        return( 0 );

    /*
     * opaque ProtocolName<1..2^8-1>;
     *
     * struct {
     *     ProtocolName protocol_name_list<2..2^16-1>
     * } ProtocolNameList;
     */

    /* Min length is 2 (list_len) + 1 (name_len) + 1 (name) */
    if( len < 4 )
        return( POLARSSL_ERR_SSL_BAD_HS_CLIENT_HELLO );

    list_len = ( buf[0] << 8 ) | buf[1];
    if( list_len != len - 2 )
        return( POLARSSL_ERR_SSL_BAD_HS_CLIENT_HELLO );

    /*
     * Use our order of preference
     */
    start = buf + 2;
    end = buf + len;
    for( ours = ssl->alpn_list; *ours != NULL; ours++ )
    {
        ours_len = strlen( *ours );
        for( theirs = start; theirs != end; theirs += cur_len )
        {
            /* If the list is well formed, we should get equality first */
            if( theirs > end )
                return( POLARSSL_ERR_SSL_BAD_HS_CLIENT_HELLO );

            cur_len = *theirs++;

            /* Empty strings MUST NOT be included */
            if( cur_len == 0 )
                return( POLARSSL_ERR_SSL_BAD_HS_CLIENT_HELLO );

            if( cur_len == ours_len &&
                memcmp( theirs, *ours, cur_len ) == 0 )
            {
                ssl->alpn_chosen = *ours;
                return( 0 );
            }
        }
    }

    /* If we get there, no match was found */
    ssl_send_alert_message( ssl, SSL_ALERT_LEVEL_FATAL,
                            SSL_ALERT_MSG_NO_APPLICATION_PROTOCOL );
    return( POLARSSL_ERR_SSL_BAD_HS_CLIENT_HELLO );
}
#endif /* POLARSSL_SSL_ALPN */

/*
 * Auxiliary functions for ServerHello parsing and related actions
 */

#if defined(POLARSSL_X509_CRT_PARSE_C)
/*
 * Return 1 if the given EC key uses the given curve, 0 otherwise
 */
#if defined(POLARSSL_ECDSA_C)
static int ssl_key_matches_curves( pk_context *pk,
                                   const ecp_curve_info **curves )
{
    const ecp_curve_info **crv = curves;
    ecp_group_id grp_id = pk_ec( *pk )->grp.id;

    while( *crv != NULL )
    {
        if( (*crv)->grp_id == grp_id )
            return( 1 );
        crv++;
    }

    return( 0 );
}
#endif /* POLARSSL_ECDSA_C */

/*
 * Try picking a certificate for this ciphersuite,
 * return 0 on success and -1 on failure.
 */
static int ssl_pick_cert( ssl_context *ssl,
                          const ssl_ciphersuite_t * ciphersuite_info )
{
    ssl_key_cert *cur, *list;
    pk_type_t pk_alg = ssl_get_ciphersuite_sig_pk_alg( ciphersuite_info );

#if defined(POLARSSL_SSL_SERVER_NAME_INDICATION)
    if( ssl->handshake->sni_key_cert != NULL )
        list = ssl->handshake->sni_key_cert;
    else
#endif
        list = ssl->handshake->key_cert;

    if( pk_alg == POLARSSL_PK_NONE )
        return( 0 );

    for( cur = list; cur != NULL; cur = cur->next )
    {
        if( ! pk_can_do( cur->key, pk_alg ) )
            continue;

        /*
         * This avoids sending the client a cert it'll reject based on
         * keyUsage or other extensions.
         *
         * It also allows the user to provision different certificates for
         * different uses based on keyUsage, eg if they want to avoid signing
         * and decrypting with the same RSA key.
         */
        if( ssl_check_cert_usage( cur->cert, ciphersuite_info,
                                  SSL_IS_SERVER ) != 0 )
        {
            continue;
        }

#if defined(POLARSSL_ECDSA_C)
        if( pk_alg == POLARSSL_PK_ECDSA )
        {
            if( ssl_key_matches_curves( cur->key, ssl->handshake->curves ) )
                break;
        }
        else
#endif
            break;
    }

    if( cur == NULL )
        return( -1 );

    ssl->handshake->key_cert = cur;
    return( 0 );
}
#endif /* POLARSSL_X509_CRT_PARSE_C */

/*
 * Check if a given ciphersuite is suitable for use with our config/keys/etc
 * Sets ciphersuite_info only if the suite matches.
 */
static int ssl_ciphersuite_match( ssl_context *ssl, int suite_id,
                                  const ssl_ciphersuite_t **ciphersuite_info )
{
    const ssl_ciphersuite_t *suite_info;

    suite_info = ssl_ciphersuite_from_id( suite_id );
    if( suite_info == NULL )
    {
        SSL_DEBUG_MSG( 1, ( "ciphersuite info for %04x not found", suite_id ) );
        return( POLARSSL_ERR_SSL_BAD_INPUT_DATA );
    }

    if( suite_info->min_minor_ver > ssl->minor_ver ||
        suite_info->max_minor_ver < ssl->minor_ver )
        return( 0 );

#if defined(POLARSSL_SSL_PROTO_DTLS)
    if( ssl->transport == SSL_TRANSPORT_DATAGRAM &&
        ( suite_info->flags & POLARSSL_CIPHERSUITE_NODTLS ) )
        return( 0 );
#endif

#if defined(POLARSSL_ECDH_C) || defined(POLARSSL_ECDSA_C)
    if( ssl_ciphersuite_uses_ec( suite_info ) &&
        ( ssl->handshake->curves == NULL ||
          ssl->handshake->curves[0] == NULL ) )
        return( 0 );
#endif

#if defined(POLARSSL_KEY_EXCHANGE__SOME__PSK_ENABLED)
    /* If the ciphersuite requires a pre-shared key and we don't
     * have one, skip it now rather than failing later */
    if( ssl_ciphersuite_uses_psk( suite_info ) &&
        ssl->f_psk == NULL &&
        ( ssl->psk == NULL || ssl->psk_identity == NULL ||
          ssl->psk_identity_len == 0 || ssl->psk_len == 0 ) )
        return( 0 );
#endif

#if defined(POLARSSL_X509_CRT_PARSE_C)
    /*
     * Final check: if ciphersuite requires us to have a
     * certificate/key of a particular type:
     * - select the appropriate certificate if we have one, or
     * - try the next ciphersuite if we don't
     * This must be done last since we modify the key_cert list.
     */
    if( ssl_pick_cert( ssl, suite_info ) != 0 )
        return( 0 );
#endif

    *ciphersuite_info = suite_info;
    return( 0 );
}

#if defined(POLARSSL_SSL_SRV_SUPPORT_SSLV2_CLIENT_HELLO)
static int ssl_parse_client_hello_v2( ssl_context *ssl )
{
    int ret;
    unsigned int i, j;
    size_t n;
    unsigned int ciph_len, sess_len, chal_len;
    unsigned char *buf, *p;
    const int *ciphersuites;
    const ssl_ciphersuite_t *ciphersuite_info;

    SSL_DEBUG_MSG( 2, ( "=> parse client hello v2" ) );

#if defined(POLARSSL_SSL_RENEGOTIATION)
    if( ssl->renegotiation != SSL_INITIAL_HANDSHAKE )
    {
        SSL_DEBUG_MSG( 1, ( "client hello v2 illegal for renegotiation" ) );

        if( ( ret = ssl_send_fatal_handshake_failure( ssl ) ) != 0 )
            return( ret );

        return( POLARSSL_ERR_SSL_BAD_HS_CLIENT_HELLO );
    }
#endif /* POLARSSL_SSL_RENEGOTIATION */

    buf = ssl->in_hdr;

    SSL_DEBUG_BUF( 4, "record header", buf, 5 );

    SSL_DEBUG_MSG( 3, ( "client hello v2, message type: %d",
                   buf[2] ) );
    SSL_DEBUG_MSG( 3, ( "client hello v2, message len.: %d",
                   ( ( buf[0] & 0x7F ) << 8 ) | buf[1] ) );
    SSL_DEBUG_MSG( 3, ( "client hello v2, max. version: [%d:%d]",
                   buf[3], buf[4] ) );

    /*
     * SSLv2 Client Hello
     *
     * Record layer:
     *     0  .   1   message length
     *
     * SSL layer:
     *     2  .   2   message type
     *     3  .   4   protocol version
     */
    if( buf[2] != SSL_HS_CLIENT_HELLO ||
        buf[3] != SSL_MAJOR_VERSION_3 )
    {
        SSL_DEBUG_MSG( 1, ( "bad client hello message" ) );
        return( POLARSSL_ERR_SSL_BAD_HS_CLIENT_HELLO );
    }

    n = ( ( buf[0] << 8 ) | buf[1] ) & 0x7FFF;

    if( n < 17 || n > 512 )
    {
        SSL_DEBUG_MSG( 1, ( "bad client hello message" ) );
        return( POLARSSL_ERR_SSL_BAD_HS_CLIENT_HELLO );
    }

    ssl->major_ver = SSL_MAJOR_VERSION_3;
    ssl->minor_ver = ( buf[4] <= ssl->max_minor_ver )
                     ? buf[4]  : ssl->max_minor_ver;

    if( ssl->minor_ver < ssl->min_minor_ver )
    {
        SSL_DEBUG_MSG( 1, ( "client only supports ssl smaller than minimum"
                            " [%d:%d] < [%d:%d]",
                            ssl->major_ver, ssl->minor_ver,
                            ssl->min_major_ver, ssl->min_minor_ver ) );

        ssl_send_alert_message( ssl, SSL_ALERT_LEVEL_FATAL,
                                     SSL_ALERT_MSG_PROTOCOL_VERSION );
        return( POLARSSL_ERR_SSL_BAD_HS_PROTOCOL_VERSION );
    }

    ssl->handshake->max_major_ver = buf[3];
    ssl->handshake->max_minor_ver = buf[4];

    if( ( ret = ssl_fetch_input( ssl, 2 + n ) ) != 0 )
    {
        SSL_DEBUG_RET( 1, "ssl_fetch_input", ret );
        return( ret );
    }

    ssl->handshake->update_checksum( ssl, buf + 2, n );

    buf = ssl->in_msg;
    n = ssl->in_left - 5;

    /*
     *    0  .   1   ciphersuitelist length
     *    2  .   3   session id length
     *    4  .   5   challenge length
     *    6  .  ..   ciphersuitelist
     *   ..  .  ..   session id
     *   ..  .  ..   challenge
     */
    SSL_DEBUG_BUF( 4, "record contents", buf, n );

    ciph_len = ( buf[0] << 8 ) | buf[1];
    sess_len = ( buf[2] << 8 ) | buf[3];
    chal_len = ( buf[4] << 8 ) | buf[5];

    SSL_DEBUG_MSG( 3, ( "ciph_len: %d, sess_len: %d, chal_len: %d",
                   ciph_len, sess_len, chal_len ) );

    /*
     * Make sure each parameter length is valid
     */
    if( ciph_len < 3 || ( ciph_len % 3 ) != 0 )
    {
        SSL_DEBUG_MSG( 1, ( "bad client hello message" ) );
        return( POLARSSL_ERR_SSL_BAD_HS_CLIENT_HELLO );
    }

    if( sess_len > 32 )
    {
        SSL_DEBUG_MSG( 1, ( "bad client hello message" ) );
        return( POLARSSL_ERR_SSL_BAD_HS_CLIENT_HELLO );
    }

    if( chal_len < 8 || chal_len > 32 )
    {
        SSL_DEBUG_MSG( 1, ( "bad client hello message" ) );
        return( POLARSSL_ERR_SSL_BAD_HS_CLIENT_HELLO );
    }

    if( n != 6 + ciph_len + sess_len + chal_len )
    {
        SSL_DEBUG_MSG( 1, ( "bad client hello message" ) );
        return( POLARSSL_ERR_SSL_BAD_HS_CLIENT_HELLO );
    }

    SSL_DEBUG_BUF( 3, "client hello, ciphersuitelist",
                   buf + 6, ciph_len );
    SSL_DEBUG_BUF( 3, "client hello, session id",
                   buf + 6 + ciph_len, sess_len );
    SSL_DEBUG_BUF( 3, "client hello, challenge",
                   buf + 6 + ciph_len + sess_len, chal_len );

    p = buf + 6 + ciph_len;
    ssl->session_negotiate->length = sess_len;
    memset( ssl->session_negotiate->id, 0,
            sizeof( ssl->session_negotiate->id ) );
    memcpy( ssl->session_negotiate->id, p, ssl->session_negotiate->length );

    p += sess_len;
    memset( ssl->handshake->randbytes, 0, 64 );
    memcpy( ssl->handshake->randbytes + 32 - chal_len, p, chal_len );

    /*
     * Check for TLS_EMPTY_RENEGOTIATION_INFO_SCSV
     */
    for( i = 0, p = buf + 6; i < ciph_len; i += 3, p += 3 )
    {
        if( p[0] == 0 && p[1] == 0 && p[2] == SSL_EMPTY_RENEGOTIATION_INFO )
        {
            SSL_DEBUG_MSG( 3, ( "received TLS_EMPTY_RENEGOTIATION_INFO " ) );
#if defined(POLARSSL_SSL_RENEGOTIATION)
            if( ssl->renegotiation == SSL_RENEGOTIATION )
            {
                SSL_DEBUG_MSG( 1, ( "received RENEGOTIATION SCSV "
                                    "during renegotiation" ) );

                if( ( ret = ssl_send_fatal_handshake_failure( ssl ) ) != 0 )
                    return( ret );

                return( POLARSSL_ERR_SSL_BAD_HS_CLIENT_HELLO );
            }
#endif /* POLARSSL_SSL_RENEGOTIATION */
            ssl->secure_renegotiation = SSL_SECURE_RENEGOTIATION;
            break;
        }
    }

#if defined(POLARSSL_SSL_FALLBACK_SCSV)
    for( i = 0, p = buf + 6; i < ciph_len; i += 3, p += 3 )
    {
        if( p[0] == 0 &&
            p[1] == (unsigned char)( ( SSL_FALLBACK_SCSV >> 8 ) & 0xff ) &&
            p[2] == (unsigned char)( ( SSL_FALLBACK_SCSV      ) & 0xff ) )
        {
            SSL_DEBUG_MSG( 3, ( "received FALLBACK_SCSV" ) );

            if( ssl->minor_ver < ssl->max_minor_ver )
            {
                SSL_DEBUG_MSG( 1, ( "inapropriate fallback" ) );

                ssl_send_alert_message( ssl, SSL_ALERT_LEVEL_FATAL,
                                        SSL_ALERT_MSG_INAPROPRIATE_FALLBACK );

                return( POLARSSL_ERR_SSL_BAD_HS_CLIENT_HELLO );
            }

            break;
        }
    }
#endif /* POLARSSL_SSL_FALLBACK_SCSV */

    ciphersuites = ssl->ciphersuite_list[ssl->minor_ver];
    ciphersuite_info = NULL;
#if defined(POLARSSL_SSL_SRV_RESPECT_CLIENT_PREFERENCE)
    for( j = 0, p = buf + 6; j < ciph_len; j += 3, p += 3 )
    {
        for( i = 0; ciphersuites[i] != 0; i++ )
#else
    for( i = 0; ciphersuites[i] != 0; i++ )
    {
        for( j = 0, p = buf + 6; j < ciph_len; j += 3, p += 3 )
#endif
        {
            if( p[0] != 0 ||
                p[1] != ( ( ciphersuites[i] >> 8 ) & 0xFF ) ||
                p[2] != ( ( ciphersuites[i]      ) & 0xFF ) )
                continue;

            if( ( ret = ssl_ciphersuite_match( ssl, ciphersuites[i],
                                               &ciphersuite_info ) ) != 0 )
                return( ret );

            if( ciphersuite_info != NULL )
                goto have_ciphersuite_v2;
        }
    }

    SSL_DEBUG_MSG( 1, ( "got no ciphersuites in common" ) );

    return( POLARSSL_ERR_SSL_NO_CIPHER_CHOSEN );

have_ciphersuite_v2:
    ssl->session_negotiate->ciphersuite = ciphersuites[i];
    ssl->transform_negotiate->ciphersuite_info = ciphersuite_info;
    ssl_optimize_checksum( ssl, ssl->transform_negotiate->ciphersuite_info );

    /*
     * SSLv2 Client Hello relevant renegotiation security checks
     */
    if( ssl->secure_renegotiation == SSL_LEGACY_RENEGOTIATION &&
        ssl->allow_legacy_renegotiation == SSL_LEGACY_BREAK_HANDSHAKE )
    {
        SSL_DEBUG_MSG( 1, ( "legacy renegotiation, breaking off handshake" ) );

        if( ( ret = ssl_send_fatal_handshake_failure( ssl ) ) != 0 )
            return( ret );

        return( POLARSSL_ERR_SSL_BAD_HS_CLIENT_HELLO );
    }

    ssl->in_left = 0;
    ssl->state++;

    SSL_DEBUG_MSG( 2, ( "<= parse client hello v2" ) );

    return( 0 );
}
#endif /* POLARSSL_SSL_SRV_SUPPORT_SSLV2_CLIENT_HELLO */

static int ssl_parse_client_hello( ssl_context *ssl )
{
    int ret;
    unsigned int i, j;
    unsigned int ciph_offset, comp_offset, ext_offset;
    unsigned int msg_len, ciph_len, sess_len, comp_len, ext_len;
#if defined(POLARSSL_SSL_PROTO_DTLS)
    unsigned int cookie_offset, cookie_len;
#endif
    unsigned char *buf, *p, *ext;
#if defined(POLARSSL_SSL_RENEGOTIATION)
    int renegotiation_info_seen = 0;
#endif
    int handshake_failure = 0;
    const int *ciphersuites;
    const ssl_ciphersuite_t *ciphersuite_info;
    int major, minor;

    SSL_DEBUG_MSG( 2, ( "=> parse client hello" ) );

<<<<<<< HEAD
#if defined(POLARSSL_SSL_DTLS_ANTI_REPLAY)
read_record_header:
#endif
    /*
     * If renegotiating, then the input was read with ssl_read_record(),
     * otherwise read it ourselves manually in order to support SSLv2
     * ClientHello, which doesn't use the same record layer format.
     */
    if( ssl->renegotiation == SSL_INITIAL_HANDSHAKE &&
        ( ret = ssl_fetch_input( ssl, ssl_hdr_len( ssl ) ) ) != 0 )
=======
#if defined(POLARSSL_SSL_RENEGOTIATION)
    if( ssl->renegotiation == SSL_INITIAL_HANDSHAKE )
#endif
    if( ( ret = ssl_fetch_input( ssl, 5 ) ) != 0 )
>>>>>>> f6080b85
    {
        SSL_DEBUG_RET( 1, "ssl_fetch_input", ret );
        return( ret );
    }

    buf = ssl->in_hdr;

#if defined(POLARSSL_SSL_SRV_SUPPORT_SSLV2_CLIENT_HELLO)
#if defined(POLARSSL_SSL_PROTO_DTLS)
    if( ssl->transport == SSL_TRANSPORT_STREAM )
#endif
        if( ( buf[0] & 0x80 ) != 0 )
            return ssl_parse_client_hello_v2( ssl );
#endif

    SSL_DEBUG_BUF( 4, "record header", buf, ssl_hdr_len( ssl ) );

    /*
     * SSLv3/TLS Client Hello
     *
     * Record layer:
     *     0  .   0   message type
     *     1  .   2   protocol version
     *     3  .   11  DTLS: epoch + record sequence number
     *     3  .   4   message length
     */
    SSL_DEBUG_MSG( 3, ( "client hello v3, message type: %d",
                   buf[0] ) );

    if( buf[0] != SSL_MSG_HANDSHAKE )
    {
        SSL_DEBUG_MSG( 1, ( "bad client hello message" ) );
        return( POLARSSL_ERR_SSL_BAD_HS_CLIENT_HELLO );
    }

    SSL_DEBUG_MSG( 3, ( "client hello v3, message len.: %d",
                   ( ssl->in_len[0] << 8 ) | ssl->in_len[1] ) );

    SSL_DEBUG_MSG( 3, ( "client hello v3, protocol version: [%d:%d]",
                   buf[1], buf[2] ) );

    ssl_read_version( &major, &minor, ssl->transport, buf + 1 );

    /* According to RFC 5246 Appendix E.1, the version here is typically
     * "{03,00}, the lowest version number supported by the client, [or] the
     * value of ClientHello.client_version", so the only meaningful check here
     * is the major version shouldn't be less than 3 */
    if( major < SSL_MAJOR_VERSION_3 )
    {
        SSL_DEBUG_MSG( 1, ( "bad client hello message" ) );
        return( POLARSSL_ERR_SSL_BAD_HS_CLIENT_HELLO );
    }

    /* For DTLS if this is the initial handshake, remember the client sequence
     * number to use it in our next message (RFC 6347 4.2.1) */
#if defined(POLARSSL_SSL_PROTO_DTLS)
    if( ssl->transport == SSL_TRANSPORT_DATAGRAM &&
        ssl->renegotiation == SSL_INITIAL_HANDSHAKE )
    {
        /* Epoch should be 0 for initial handshakes */
        if( ssl->in_ctr[0] != 0 || ssl->in_ctr[1] != 0 )
        {
            SSL_DEBUG_MSG( 1, ( "bad client hello message" ) );
            return( POLARSSL_ERR_SSL_BAD_HS_CLIENT_HELLO );
        }

        memcpy( ssl->out_ctr + 2, ssl->in_ctr + 2, 6 );

#if defined(POLARSSL_SSL_DTLS_ANTI_REPLAY)
        if( ssl_dtls_replay_check( ssl ) != 0 )
        {
            SSL_DEBUG_MSG( 1, ( "replayed record, discarding" ) );
            ssl->next_record_offset = 0;
            ssl->in_left = 0;
            goto read_record_header;
        }

        /* No MAC to check yet, so we can update right now */
        ssl_dtls_replay_update( ssl );
#endif
    }
#endif /* POLARSSL_SSL_PROTO_DTLS */

<<<<<<< HEAD
    msg_len = ( ssl->in_len[0] << 8 ) | ssl->in_len[1];

    if( ssl->renegotiation == SSL_INITIAL_HANDSHAKE )
=======
#if defined(POLARSSL_SSL_RENEGOTIATION)
    if( ssl->renegotiation == SSL_INITIAL_HANDSHAKE )
#endif
    if( ( ret = ssl_fetch_input( ssl, 5 + n ) ) != 0 )
>>>>>>> f6080b85
    {
        if( msg_len > SSL_MAX_CONTENT_LEN )
        {
            SSL_DEBUG_MSG( 1, ( "bad client hello message" ) );
            return( POLARSSL_ERR_SSL_BAD_HS_CLIENT_HELLO );
        }

        if( ( ret = ssl_fetch_input( ssl, ssl_hdr_len( ssl ) + msg_len ) ) != 0 )
        {
            SSL_DEBUG_RET( 1, "ssl_fetch_input", ret );
            return( ret );
        }

    /* Done reading this record, get ready for the next one */
#if defined(POLARSSL_SSL_PROTO_DTLS)
        if( ssl->transport == SSL_TRANSPORT_DATAGRAM )
            ssl->next_record_offset = msg_len + ssl_hdr_len( ssl );
        else
#endif
            ssl->in_left = 0;
    }
    else
    {
        /* Set by ssl_read_record() */
        msg_len = ssl->in_hslen;
    }

    buf = ssl->in_msg;
<<<<<<< HEAD
=======
#if defined(POLARSSL_SSL_RENEGOTIATION)
    if( ssl->renegotiation != SSL_INITIAL_HANDSHAKE )
        n = ssl->in_msglen;
    else
#endif
        n = ssl->in_left - 5;
>>>>>>> f6080b85

    SSL_DEBUG_BUF( 4, "record contents", buf, msg_len );

    ssl->handshake->update_checksum( ssl, buf, msg_len );

    /*
     * Handshake layer:
     *     0  .   0   handshake type
     *     1  .   3   handshake length
     *     4  .   5   DTLS only: message seqence number
     *     6  .   8   DTLS only: fragment offset
     *     9  .  11   DTLS only: fragment length
     */
    if( msg_len < ssl_hs_hdr_len( ssl ) )
    {
        SSL_DEBUG_MSG( 1, ( "bad client hello message" ) );
        return( POLARSSL_ERR_SSL_BAD_HS_CLIENT_HELLO );
    }

    SSL_DEBUG_MSG( 3, ( "client hello v3, handshake type: %d", buf[0] ) );

    if( buf[0] != SSL_HS_CLIENT_HELLO )
    {
        SSL_DEBUG_MSG( 1, ( "bad client hello message" ) );
        return( POLARSSL_ERR_SSL_BAD_HS_CLIENT_HELLO );
    }

    SSL_DEBUG_MSG( 3, ( "client hello v3, handshake len.: %d",
                   ( buf[1] << 16 ) | ( buf[2] << 8 ) | buf[3] ) );

    /* We don't support fragmentation of ClientHello (yet?) */
    if( buf[1] != 0 ||
        msg_len != ssl_hs_hdr_len( ssl ) + ( ( buf[2] << 8 ) | buf[3] ) )
    {
        SSL_DEBUG_MSG( 1, ( "bad client hello message" ) );
        return( POLARSSL_ERR_SSL_BAD_HS_CLIENT_HELLO );
    }

#if defined(POLARSSL_SSL_PROTO_DTLS)
    if( ssl->transport == SSL_TRANSPORT_DATAGRAM )
    {
        /*
         * Copy the client's handshake message_seq on initial handshakes
         */
        if( ssl->renegotiation == SSL_INITIAL_HANDSHAKE )
        {
            unsigned int cli_msg_seq = ( ssl->in_msg[4] << 8 ) |
                                         ssl->in_msg[5];
            ssl->handshake->out_msg_seq = cli_msg_seq;
            ssl->handshake->in_msg_seq  = cli_msg_seq + 1;
        }
        else
        {
            /* This couldn't be done in ssl_prepare_handshake_record() */
            unsigned int cli_msg_seq = ( ssl->in_msg[4] << 8 ) |
                                         ssl->in_msg[5];

            if( cli_msg_seq != ssl->handshake->in_msg_seq )
            {
                SSL_DEBUG_MSG( 1, ( "bad client hello message_seq: "
                                    "%d (expected %d)", cli_msg_seq,
                                    ssl->handshake->in_msg_seq ) );
                return( POLARSSL_ERR_SSL_BAD_HS_CLIENT_HELLO );
            }

            ssl->handshake->in_msg_seq++;
        }

        /*
         * For now we don't support fragmentation, so make sure
         * fragment_offset == 0 and fragment_length == length
         */
        if( ssl->in_msg[6] != 0 || ssl->in_msg[7] != 0 || ssl->in_msg[8] != 0 ||
            memcmp( ssl->in_msg + 1, ssl->in_msg + 9, 3 ) != 0 )
        {
            SSL_DEBUG_MSG( 1, ( "ClientHello fragmentation not supported" ) );
            return( POLARSSL_ERR_SSL_FEATURE_UNAVAILABLE );
        }
    }
#endif /* POLARSSL_SSL_PROTO_DTLS */

    buf += ssl_hs_hdr_len( ssl );
    msg_len -= ssl_hs_hdr_len( ssl );

    /*
     * ClientHello layer:
     *     0  .   1   protocol version
     *     2  .  33   random bytes (starting with 4 bytes of Unix time)
     *    34  .  35   session id length (1 byte)
     *    35  . 34+x  session id
     *   35+x . 35+x  DTLS only: cookie length (1 byte)
     *   36+x .  ..   DTLS only: cookie
     *    ..  .  ..   ciphersuite list length (2 bytes)
     *    ..  .  ..   ciphersuite list
     *    ..  .  ..   compression alg. list length (1 byte)
     *    ..  .  ..   compression alg. list
     *    ..  .  ..   extensions length (2 bytes, optional)
     *    ..  .  ..   extensions (optional)
     */

    /*
     * Minimal length (with everything empty and extensions ommitted) is
     * 2 + 32 + 1 + 2 + 1 = 38 bytes. Check that first, so that we can
     * read at least up to session id length without worrying.
     */
    if( msg_len < 38 )
    {
        SSL_DEBUG_MSG( 1, ( "bad client hello message" ) );
        return( POLARSSL_ERR_SSL_BAD_HS_CLIENT_HELLO );
    }

    /*
     * Check and save the protocol version
     */
    SSL_DEBUG_BUF( 3, "client hello, version", buf, 2 );

    ssl_read_version( &ssl->major_ver, &ssl->minor_ver,
                      ssl->transport, buf );

    ssl->handshake->max_major_ver = ssl->major_ver;
    ssl->handshake->max_minor_ver = ssl->minor_ver;

    if( ssl->major_ver < ssl->min_major_ver ||
        ssl->minor_ver < ssl->min_minor_ver )
    {
        SSL_DEBUG_MSG( 1, ( "client only supports ssl smaller than minimum"
                            " [%d:%d] < [%d:%d]",
                            ssl->major_ver, ssl->minor_ver,
                            ssl->min_major_ver, ssl->min_minor_ver ) );

        ssl_send_alert_message( ssl, SSL_ALERT_LEVEL_FATAL,
                                     SSL_ALERT_MSG_PROTOCOL_VERSION );

        return( POLARSSL_ERR_SSL_BAD_HS_PROTOCOL_VERSION );
    }

    if( ssl->major_ver > ssl->max_major_ver )
    {
        ssl->major_ver = ssl->max_major_ver;
        ssl->minor_ver = ssl->max_minor_ver;
    }
    else if( ssl->minor_ver > ssl->max_minor_ver )
        ssl->minor_ver = ssl->max_minor_ver;

    /*
     * Save client random (inc. Unix time)
     */
    SSL_DEBUG_BUF( 3, "client hello, random bytes", buf + 2, 32 );

    memcpy( ssl->handshake->randbytes, buf + 2, 32 );

    /*
     * Check the session ID length and save session ID
     */
    sess_len = buf[34];

    if( sess_len > sizeof( ssl->session_negotiate->id ) ||
        sess_len + 34 + 2 > msg_len ) /* 2 for cipherlist length field */
    {
        SSL_DEBUG_MSG( 1, ( "bad client hello message" ) );
        return( POLARSSL_ERR_SSL_BAD_HS_CLIENT_HELLO );
    }

    SSL_DEBUG_BUF( 3, "client hello, session id", buf + 35, sess_len );

    ssl->session_negotiate->length = sess_len;
    memset( ssl->session_negotiate->id, 0,
            sizeof( ssl->session_negotiate->id ) );
    memcpy( ssl->session_negotiate->id, buf + 35,
            ssl->session_negotiate->length );

    /*
     * Check the cookie length and content
     */
#if defined(POLARSSL_SSL_PROTO_DTLS)
    if( ssl->transport == SSL_TRANSPORT_DATAGRAM )
    {
        cookie_offset = 35 + sess_len;
        cookie_len = buf[cookie_offset];

        if( cookie_offset + 1 + cookie_len + 2 > msg_len )
        {
            SSL_DEBUG_MSG( 1, ( "bad client hello message" ) );
            return( POLARSSL_ERR_SSL_BAD_HS_CLIENT_HELLO );
        }

        SSL_DEBUG_BUF( 3, "client hello, cookie",
                       buf + cookie_offset + 1, cookie_len );

#if defined(POLARSSL_SSL_DTLS_HELLO_VERIFY)
        if( ssl->f_cookie_check != NULL &&
            ssl->renegotiation == SSL_INITIAL_HANDSHAKE )
        {
            if( ssl->f_cookie_check( ssl->p_cookie,
                                     buf + cookie_offset + 1, cookie_len,
                                     ssl->cli_id, ssl->cli_id_len ) != 0 )
            {
                SSL_DEBUG_MSG( 2, ( "cookie verification failed" ) );
                ssl->handshake->verify_cookie_len = 1;
            }
            else
            {
                SSL_DEBUG_MSG( 2, ( "cookie verification passed" ) );
                ssl->handshake->verify_cookie_len = 0;
            }
        }
        else
#endif /* POLARSSL_SSL_DTLS_HELLO_VERIFY */
        {
            /* We know we didn't send a cookie, so it should be empty */
            if( cookie_len != 0 )
            {
                SSL_DEBUG_MSG( 1, ( "bad client hello message" ) );
                return( POLARSSL_ERR_SSL_BAD_HS_CLIENT_HELLO );
            }

            SSL_DEBUG_MSG( 2, ( "cookie verification skipped" ) );
        }
    }
#endif /* POLARSSL_SSL_PROTO_DTLS */

    /*
     * Check the ciphersuitelist length (will be parsed later)
     */
#if defined(POLARSSL_SSL_PROTO_DTLS)
    if( ssl->transport == SSL_TRANSPORT_DATAGRAM )
        ciph_offset = cookie_offset + 1 + cookie_len;
    else
#endif
        ciph_offset = 35 + sess_len;

    ciph_len = ( buf[ciph_offset + 0] << 8 )
             | ( buf[ciph_offset + 1]      );

    if( ciph_len < 2 ||
        ciph_len + 2 + ciph_offset + 1 > msg_len || /* 1 for comp. alg. len */
        ( ciph_len % 2 ) != 0 )
    {
        SSL_DEBUG_MSG( 1, ( "bad client hello message" ) );
        return( POLARSSL_ERR_SSL_BAD_HS_CLIENT_HELLO );
    }

    SSL_DEBUG_BUF( 3, "client hello, ciphersuitelist",
                   buf + ciph_offset + 2,  ciph_len );

    /*
     * Check the compression algorithms length and pick one
     */
    comp_offset = ciph_offset + 2 + ciph_len;

    comp_len = buf[comp_offset];

    if( comp_len < 1 ||
        comp_len > 16 ||
        comp_len + comp_offset + 1 > msg_len )
    {
        SSL_DEBUG_MSG( 1, ( "bad client hello message" ) );
        return( POLARSSL_ERR_SSL_BAD_HS_CLIENT_HELLO );
    }

    SSL_DEBUG_BUF( 3, "client hello, compression",
                      buf + comp_offset + 1, comp_len );

    ssl->session_negotiate->compression = SSL_COMPRESS_NULL;
#if defined(POLARSSL_ZLIB_SUPPORT)
    for( i = 0; i < comp_len; ++i )
    {
        if( buf[comp_offset + 1 + i] == SSL_COMPRESS_DEFLATE )
        {
            ssl->session_negotiate->compression = SSL_COMPRESS_DEFLATE;
            break;
        }
    }
#endif

    /* See comments in ssl_write_client_hello() */
#if defined(POLARSSL_SSL_PROTO_DTLS)
    if( ssl->transport == SSL_TRANSPORT_DATAGRAM )
        ssl->session_negotiate->compression = SSL_COMPRESS_NULL;
#endif

    /*
     * Check the extension length
     */
    ext_offset = comp_offset + 1 + comp_len;
    if( msg_len > ext_offset )
    {
        if( msg_len < ext_offset + 2 )
        {
<<<<<<< HEAD
            SSL_DEBUG_MSG( 1, ( "bad client hello message" ) );
            return( POLARSSL_ERR_SSL_BAD_HS_CLIENT_HELLO );
=======
            SSL_DEBUG_MSG( 3, ( "received TLS_EMPTY_RENEGOTIATION_INFO " ) );
#if defined(POLARSSL_SSL_RENEGOTIATION)
            if( ssl->renegotiation == SSL_RENEGOTIATION )
            {
                SSL_DEBUG_MSG( 1, ( "received RENEGOTIATION SCSV during renegotiation" ) );

                if( ( ret = ssl_send_fatal_handshake_failure( ssl ) ) != 0 )
                    return( ret );

                return( POLARSSL_ERR_SSL_BAD_HS_CLIENT_HELLO );
            }
            renegotiation_info_seen = 1;
#endif /* POLARSSL_SSL_RENEGOTIATION */
            ssl->secure_renegotiation = SSL_SECURE_RENEGOTIATION;
            break;
>>>>>>> f6080b85
        }

        ext_len = ( buf[ext_offset + 0] << 8 )
                | ( buf[ext_offset + 1]      );

        if( ( ext_len > 0 && ext_len < 4 ) ||
            msg_len != ext_offset + 2 + ext_len )
        {
            SSL_DEBUG_MSG( 1, ( "bad client hello message" ) );
            SSL_DEBUG_BUF( 3, "client hello extensions",
                              buf + ext_offset + 2, ext_len );
            return( POLARSSL_ERR_SSL_BAD_HS_CLIENT_HELLO );
        }
    }
    else
        ext_len = 0;

    ext = buf + ext_offset + 2;

    while( ext_len != 0 )
    {
        unsigned int ext_id   = ( ( ext[0] <<  8 )
                                | ( ext[1]       ) );
        unsigned int ext_size = ( ( ext[2] <<  8 )
                                | ( ext[3]       ) );

        if( ext_size + 4 > ext_len )
        {
            SSL_DEBUG_MSG( 1, ( "bad client hello message" ) );
            return( POLARSSL_ERR_SSL_BAD_HS_CLIENT_HELLO );
        }
        switch( ext_id )
        {
#if defined(POLARSSL_SSL_SERVER_NAME_INDICATION)
        case TLS_EXT_SERVERNAME:
            SSL_DEBUG_MSG( 3, ( "found ServerName extension" ) );
            if( ssl->f_sni == NULL )
                break;

            ret = ssl_parse_servername_ext( ssl, ext + 4, ext_size );
            if( ret != 0 )
                return( ret );
            break;
#endif /* POLARSSL_SSL_SERVER_NAME_INDICATION */

        case TLS_EXT_RENEGOTIATION_INFO:
            SSL_DEBUG_MSG( 3, ( "found renegotiation extension" ) );
#if defined(POLARSSL_SSL_RENEGOTIATION)
            renegotiation_info_seen = 1;
#endif

            ret = ssl_parse_renegotiation_info( ssl, ext + 4, ext_size );
            if( ret != 0 )
                return( ret );
            break;

#if defined(POLARSSL_SSL_PROTO_TLS1_2) && \
    defined(POLARSSL_KEY_EXCHANGE__WITH_CERT__ENABLED)
        case TLS_EXT_SIG_ALG:
            SSL_DEBUG_MSG( 3, ( "found signature_algorithms extension" ) );
#if defined(POLARSSL_SSL_RENEGOTIATION)
            if( ssl->renegotiation == SSL_RENEGOTIATION )
                break;
#endif

            ret = ssl_parse_signature_algorithms_ext( ssl, ext + 4, ext_size );
            if( ret != 0 )
                return( ret );
            break;
#endif /* POLARSSL_SSL_PROTO_TLS1_2 &&
          POLARSSL_KEY_EXCHANGE__WITH_CERT__ENABLED */

#if defined(POLARSSL_ECDH_C) || defined(POLARSSL_ECDSA_C)
        case TLS_EXT_SUPPORTED_ELLIPTIC_CURVES:
            SSL_DEBUG_MSG( 3, ( "found supported elliptic curves extension" ) );

            ret = ssl_parse_supported_elliptic_curves( ssl, ext + 4, ext_size );
            if( ret != 0 )
                return( ret );
            break;

        case TLS_EXT_SUPPORTED_POINT_FORMATS:
            SSL_DEBUG_MSG( 3, ( "found supported point formats extension" ) );
            ssl->handshake->cli_exts |= TLS_EXT_SUPPORTED_POINT_FORMATS_PRESENT;

            ret = ssl_parse_supported_point_formats( ssl, ext + 4, ext_size );
            if( ret != 0 )
                return( ret );
            break;
#endif /* POLARSSL_ECDH_C || POLARSSL_ECDSA_C */

#if defined(POLARSSL_SSL_MAX_FRAGMENT_LENGTH)
        case TLS_EXT_MAX_FRAGMENT_LENGTH:
            SSL_DEBUG_MSG( 3, ( "found max fragment length extension" ) );

            ret = ssl_parse_max_fragment_length_ext( ssl, ext + 4, ext_size );
            if( ret != 0 )
                return( ret );
            break;
#endif /* POLARSSL_SSL_MAX_FRAGMENT_LENGTH */

#if defined(POLARSSL_SSL_TRUNCATED_HMAC)
        case TLS_EXT_TRUNCATED_HMAC:
            SSL_DEBUG_MSG( 3, ( "found truncated hmac extension" ) );

            ret = ssl_parse_truncated_hmac_ext( ssl, ext + 4, ext_size );
            if( ret != 0 )
                return( ret );
            break;
#endif /* POLARSSL_SSL_TRUNCATED_HMAC */

#if defined(POLARSSL_SSL_ENCRYPT_THEN_MAC)
        case TLS_EXT_ENCRYPT_THEN_MAC:
            SSL_DEBUG_MSG( 3, ( "found encrypt then mac extension" ) );

            ret = ssl_parse_encrypt_then_mac_ext( ssl, ext + 4, ext_size );
            if( ret != 0 )
                return( ret );
            break;
#endif /* POLARSSL_SSL_ENCRYPT_THEN_MAC */

#if defined(POLARSSL_SSL_EXTENDED_MASTER_SECRET)
        case TLS_EXT_EXTENDED_MASTER_SECRET:
            SSL_DEBUG_MSG( 3, ( "found extended master secret extension" ) );

            ret = ssl_parse_extended_ms_ext( ssl, ext + 4, ext_size );
            if( ret != 0 )
                return( ret );
            break;
#endif /* POLARSSL_SSL_EXTENDED_MASTER_SECRET */

#if defined(POLARSSL_SSL_SESSION_TICKETS)
        case TLS_EXT_SESSION_TICKET:
            SSL_DEBUG_MSG( 3, ( "found session ticket extension" ) );

            ret = ssl_parse_session_ticket_ext( ssl, ext + 4, ext_size );
            if( ret != 0 )
                return( ret );
            break;
#endif /* POLARSSL_SSL_SESSION_TICKETS */

#if defined(POLARSSL_SSL_ALPN)
        case TLS_EXT_ALPN:
            SSL_DEBUG_MSG( 3, ( "found alpn extension" ) );

            ret = ssl_parse_alpn_ext( ssl, ext + 4, ext_size );
            if( ret != 0 )
                return( ret );
            break;
#endif /* POLARSSL_SSL_SESSION_TICKETS */

        default:
            SSL_DEBUG_MSG( 3, ( "unknown extension found: %d (ignoring)",
                           ext_id ) );
        }

        ext_len -= 4 + ext_size;
        ext += 4 + ext_size;

        if( ext_len > 0 && ext_len < 4 )
        {
            SSL_DEBUG_MSG( 1, ( "bad client hello message" ) );
            return( POLARSSL_ERR_SSL_BAD_HS_CLIENT_HELLO );
        }
    }

#if defined(POLARSSL_SSL_FALLBACK_SCSV)
    for( i = 0, p = buf + 41 + sess_len; i < ciph_len; i += 2, p += 2 )
    {
        if( p[0] == (unsigned char)( ( SSL_FALLBACK_SCSV >> 8 ) & 0xff ) &&
            p[1] == (unsigned char)( ( SSL_FALLBACK_SCSV      ) & 0xff ) )
        {
            SSL_DEBUG_MSG( 0, ( "received FALLBACK_SCSV" ) );

            if( ssl->minor_ver < ssl->max_minor_ver )
            {
                SSL_DEBUG_MSG( 0, ( "inapropriate fallback" ) );

                ssl_send_alert_message( ssl, SSL_ALERT_LEVEL_FATAL,
                                        SSL_ALERT_MSG_INAPROPRIATE_FALLBACK );

                return( POLARSSL_ERR_SSL_BAD_HS_CLIENT_HELLO );
            }

            break;
        }
    }
#endif /* POLARSSL_SSL_FALLBACK_SCSV */

    /*
     * Check for TLS_EMPTY_RENEGOTIATION_INFO_SCSV
     */
    for( i = 0, p = buf + ciph_offset + 2; i < ciph_len; i += 2, p += 2 )
    {
        if( p[0] == 0 && p[1] == SSL_EMPTY_RENEGOTIATION_INFO )
        {
            SSL_DEBUG_MSG( 3, ( "received TLS_EMPTY_RENEGOTIATION_INFO " ) );
            if( ssl->renegotiation == SSL_RENEGOTIATION )
            {
                SSL_DEBUG_MSG( 1, ( "received RENEGOTIATION SCSV during renegotiation" ) );

                if( ( ret = ssl_send_fatal_handshake_failure( ssl ) ) != 0 )
                    return( ret );

                return( POLARSSL_ERR_SSL_BAD_HS_CLIENT_HELLO );
            }
            ssl->secure_renegotiation = SSL_SECURE_RENEGOTIATION;
            break;
        }
    }

    /*
     * Renegotiation security checks
     */
    if( ssl->secure_renegotiation != SSL_SECURE_RENEGOTIATION &&
        ssl->allow_legacy_renegotiation == SSL_LEGACY_BREAK_HANDSHAKE )
    {
        SSL_DEBUG_MSG( 1, ( "legacy renegotiation, breaking off handshake" ) );
        handshake_failure = 1;
    }
#if defined(POLARSSL_SSL_RENEGOTIATION)
    else if( ssl->renegotiation == SSL_RENEGOTIATION &&
             ssl->secure_renegotiation == SSL_SECURE_RENEGOTIATION &&
             renegotiation_info_seen == 0 )
    {
        SSL_DEBUG_MSG( 1, ( "renegotiation_info extension missing (secure)" ) );
        handshake_failure = 1;
    }
    else if( ssl->renegotiation == SSL_RENEGOTIATION &&
             ssl->secure_renegotiation == SSL_LEGACY_RENEGOTIATION &&
             ssl->allow_legacy_renegotiation == SSL_LEGACY_NO_RENEGOTIATION )
    {
        SSL_DEBUG_MSG( 1, ( "legacy renegotiation not allowed" ) );
        handshake_failure = 1;
    }
    else if( ssl->renegotiation == SSL_RENEGOTIATION &&
             ssl->secure_renegotiation == SSL_LEGACY_RENEGOTIATION &&
             renegotiation_info_seen == 1 )
    {
        SSL_DEBUG_MSG( 1, ( "renegotiation_info extension present (legacy)" ) );
        handshake_failure = 1;
    }
#endif /* POLARSSL_SSL_RENEGOTIATION */

    if( handshake_failure == 1 )
    {
        if( ( ret = ssl_send_fatal_handshake_failure( ssl ) ) != 0 )
            return( ret );

        return( POLARSSL_ERR_SSL_BAD_HS_CLIENT_HELLO );
    }

    /*
     * Search for a matching ciphersuite
     * (At the end because we need information from the EC-based extensions
     * and certificate from the SNI callback triggered by the SNI extension.)
     */
    ciphersuites = ssl->ciphersuite_list[ssl->minor_ver];
    ciphersuite_info = NULL;
#if defined(POLARSSL_SSL_SRV_RESPECT_CLIENT_PREFERENCE)
    for( j = 0, p = buf + ciph_offset + 2; j < ciph_len; j += 2, p += 2 )
    {
        for( i = 0; ciphersuites[i] != 0; i++ )
#else
    for( i = 0; ciphersuites[i] != 0; i++ )
    {
        for( j = 0, p = buf + ciph_offset + 2; j < ciph_len; j += 2, p += 2 )
#endif
        {
            if( p[0] != ( ( ciphersuites[i] >> 8 ) & 0xFF ) ||
                p[1] != ( ( ciphersuites[i]      ) & 0xFF ) )
                continue;

            if( ( ret = ssl_ciphersuite_match( ssl, ciphersuites[i],
                                               &ciphersuite_info ) ) != 0 )
                return( ret );

            if( ciphersuite_info != NULL )
                goto have_ciphersuite;
        }
    }

    SSL_DEBUG_MSG( 1, ( "got no ciphersuites in common" ) );

    if( ( ret = ssl_send_fatal_handshake_failure( ssl ) ) != 0 )
        return( ret );

    return( POLARSSL_ERR_SSL_NO_CIPHER_CHOSEN );

have_ciphersuite:
    ssl->session_negotiate->ciphersuite = ciphersuites[i];
    ssl->transform_negotiate->ciphersuite_info = ciphersuite_info;
    ssl_optimize_checksum( ssl, ssl->transform_negotiate->ciphersuite_info );

    ssl->state++;

#if defined(POLARSSL_SSL_PROTO_DTLS)
    if( ssl->transport == SSL_TRANSPORT_DATAGRAM )
        ssl_recv_flight_completed( ssl );
#endif

    SSL_DEBUG_MSG( 2, ( "<= parse client hello" ) );

    return( 0 );
}

#if defined(POLARSSL_SSL_TRUNCATED_HMAC)
static void ssl_write_truncated_hmac_ext( ssl_context *ssl,
                                          unsigned char *buf,
                                          size_t *olen )
{
    unsigned char *p = buf;

    if( ssl->session_negotiate->trunc_hmac == SSL_TRUNC_HMAC_DISABLED )
    {
        *olen = 0;
        return;
    }

    SSL_DEBUG_MSG( 3, ( "server hello, adding truncated hmac extension" ) );

    *p++ = (unsigned char)( ( TLS_EXT_TRUNCATED_HMAC >> 8 ) & 0xFF );
    *p++ = (unsigned char)( ( TLS_EXT_TRUNCATED_HMAC      ) & 0xFF );

    *p++ = 0x00;
    *p++ = 0x00;

    *olen = 4;
}
#endif /* POLARSSL_SSL_TRUNCATED_HMAC */

#if defined(POLARSSL_SSL_ENCRYPT_THEN_MAC)
static void ssl_write_encrypt_then_mac_ext( ssl_context *ssl,
                                            unsigned char *buf,
                                            size_t *olen )
{
    unsigned char *p = buf;
    const ssl_ciphersuite_t *suite = NULL;
    const cipher_info_t *cipher = NULL;

    if( ssl->session_negotiate->encrypt_then_mac == SSL_EXTENDED_MS_DISABLED ||
        ssl->minor_ver == SSL_MINOR_VERSION_0 )
    {
        *olen = 0;
        return;
    }

    /*
     * RFC 7366: "If a server receives an encrypt-then-MAC request extension
     * from a client and then selects a stream or Authenticated Encryption
     * with Associated Data (AEAD) ciphersuite, it MUST NOT send an
     * encrypt-then-MAC response extension back to the client."
     */
    if( ( suite = ssl_ciphersuite_from_id(
                    ssl->session_negotiate->ciphersuite ) ) == NULL ||
        ( cipher = cipher_info_from_type( suite->cipher ) ) == NULL ||
        cipher->mode != POLARSSL_MODE_CBC )
    {
        *olen = 0;
        return;
    }

    SSL_DEBUG_MSG( 3, ( "server hello, adding encrypt then mac extension" ) );

    *p++ = (unsigned char)( ( TLS_EXT_ENCRYPT_THEN_MAC >> 8 ) & 0xFF );
    *p++ = (unsigned char)( ( TLS_EXT_ENCRYPT_THEN_MAC      ) & 0xFF );

    *p++ = 0x00;
    *p++ = 0x00;

    *olen = 4;
}
#endif /* POLARSSL_SSL_ENCRYPT_THEN_MAC */

#if defined(POLARSSL_SSL_EXTENDED_MASTER_SECRET)
static void ssl_write_extended_ms_ext( ssl_context *ssl,
                                       unsigned char *buf,
                                       size_t *olen )
{
    unsigned char *p = buf;

    if( ssl->handshake->extended_ms == SSL_EXTENDED_MS_DISABLED ||
        ssl->minor_ver == SSL_MINOR_VERSION_0 )
    {
        *olen = 0;
        return;
    }

    SSL_DEBUG_MSG( 3, ( "server hello, adding extended master secret "
                        "extension" ) );

    *p++ = (unsigned char)( ( TLS_EXT_EXTENDED_MASTER_SECRET >> 8 ) & 0xFF );
    *p++ = (unsigned char)( ( TLS_EXT_EXTENDED_MASTER_SECRET      ) & 0xFF );

    *p++ = 0x00;
    *p++ = 0x00;

    *olen = 4;
}
#endif /* POLARSSL_SSL_EXTENDED_MASTER_SECRET */

#if defined(POLARSSL_SSL_SESSION_TICKETS)
static void ssl_write_session_ticket_ext( ssl_context *ssl,
                                          unsigned char *buf,
                                          size_t *olen )
{
    unsigned char *p = buf;

    if( ssl->handshake->new_session_ticket == 0 )
    {
        *olen = 0;
        return;
    }

    SSL_DEBUG_MSG( 3, ( "server hello, adding session ticket extension" ) );

    *p++ = (unsigned char)( ( TLS_EXT_SESSION_TICKET >> 8 ) & 0xFF );
    *p++ = (unsigned char)( ( TLS_EXT_SESSION_TICKET      ) & 0xFF );

    *p++ = 0x00;
    *p++ = 0x00;

    *olen = 4;
}
#endif /* POLARSSL_SSL_SESSION_TICKETS */

static void ssl_write_renegotiation_ext( ssl_context *ssl,
                                         unsigned char *buf,
                                         size_t *olen )
{
    unsigned char *p = buf;

    if( ssl->secure_renegotiation != SSL_SECURE_RENEGOTIATION )
    {
        *olen = 0;
        return;
    }

    SSL_DEBUG_MSG( 3, ( "server hello, secure renegotiation extension" ) );

    *p++ = (unsigned char)( ( TLS_EXT_RENEGOTIATION_INFO >> 8 ) & 0xFF );
    *p++ = (unsigned char)( ( TLS_EXT_RENEGOTIATION_INFO      ) & 0xFF );

#if defined(POLARSSL_SSL_RENEGOTIATION)
    if( ssl->renegotiation != SSL_INITIAL_HANDSHAKE )
    {
        *p++ = 0x00;
        *p++ = ( ssl->verify_data_len * 2 + 1 ) & 0xFF;
        *p++ = ssl->verify_data_len * 2 & 0xFF;

        memcpy( p, ssl->peer_verify_data, ssl->verify_data_len );
        p += ssl->verify_data_len;
        memcpy( p, ssl->own_verify_data, ssl->verify_data_len );
        p += ssl->verify_data_len;

        *olen = 5 + ssl->verify_data_len * 2;
    }
    else
#endif /* POLARSSL_SSL_RENEGOTIATION */
    {
        *p++ = 0x00;
        *p++ = 0x01;
        *p++ = 0x00;

        *olen = 5;
    }
}

#if defined(POLARSSL_SSL_MAX_FRAGMENT_LENGTH)
static void ssl_write_max_fragment_length_ext( ssl_context *ssl,
                                               unsigned char *buf,
                                               size_t *olen )
{
    unsigned char *p = buf;

    if( ssl->session_negotiate->mfl_code == SSL_MAX_FRAG_LEN_NONE )
    {
        *olen = 0;
        return;
    }

    SSL_DEBUG_MSG( 3, ( "server hello, max_fragment_length extension" ) );

    *p++ = (unsigned char)( ( TLS_EXT_MAX_FRAGMENT_LENGTH >> 8 ) & 0xFF );
    *p++ = (unsigned char)( ( TLS_EXT_MAX_FRAGMENT_LENGTH      ) & 0xFF );

    *p++ = 0x00;
    *p++ = 1;

    *p++ = ssl->session_negotiate->mfl_code;

    *olen = 5;
}
#endif /* POLARSSL_SSL_MAX_FRAGMENT_LENGTH */

#if defined(POLARSSL_ECDH_C) || defined(POLARSSL_ECDSA_C)
static void ssl_write_supported_point_formats_ext( ssl_context *ssl,
                                                   unsigned char *buf,
                                                   size_t *olen )
{
    unsigned char *p = buf;
    ((void) ssl);

    if( ( ssl->handshake->cli_exts &
          TLS_EXT_SUPPORTED_POINT_FORMATS_PRESENT ) == 0 )
    {
        *olen = 0;
        return;
    }

    SSL_DEBUG_MSG( 3, ( "server hello, supported_point_formats extension" ) );

    *p++ = (unsigned char)( ( TLS_EXT_SUPPORTED_POINT_FORMATS >> 8 ) & 0xFF );
    *p++ = (unsigned char)( ( TLS_EXT_SUPPORTED_POINT_FORMATS      ) & 0xFF );

    *p++ = 0x00;
    *p++ = 2;

    *p++ = 1;
    *p++ = POLARSSL_ECP_PF_UNCOMPRESSED;

    *olen = 6;
}
#endif /* POLARSSL_ECDH_C || POLARSSL_ECDSA_C */

#if defined(POLARSSL_SSL_ALPN )
static void ssl_write_alpn_ext( ssl_context *ssl,
                                unsigned char *buf, size_t *olen )
{
    if( ssl->alpn_chosen == NULL )
    {
        *olen = 0;
        return;
    }

    SSL_DEBUG_MSG( 3, ( "server hello, adding alpn extension" ) );

    /*
     * 0 . 1    ext identifier
     * 2 . 3    ext length
     * 4 . 5    protocol list length
     * 6 . 6    protocol name length
     * 7 . 7+n  protocol name
     */
    buf[0] = (unsigned char)( ( TLS_EXT_ALPN >> 8 ) & 0xFF );
    buf[1] = (unsigned char)( ( TLS_EXT_ALPN      ) & 0xFF );

    *olen = 7 + strlen( ssl->alpn_chosen );

    buf[2] = (unsigned char)( ( ( *olen - 4 ) >> 8 ) & 0xFF );
    buf[3] = (unsigned char)( ( ( *olen - 4 )      ) & 0xFF );

    buf[4] = (unsigned char)( ( ( *olen - 6 ) >> 8 ) & 0xFF );
    buf[5] = (unsigned char)( ( ( *olen - 6 )      ) & 0xFF );

    buf[6] = (unsigned char)( ( ( *olen - 7 )      ) & 0xFF );

    memcpy( buf + 7, ssl->alpn_chosen, *olen - 7 );
}
#endif /* POLARSSL_ECDH_C || POLARSSL_ECDSA_C */

#if defined(POLARSSL_SSL_DTLS_HELLO_VERIFY)
static int ssl_write_hello_verify_request( ssl_context *ssl )
{
    int ret;
    unsigned char *p = ssl->out_msg + 4;
    unsigned char *cookie_len_byte;

    SSL_DEBUG_MSG( 2, ( "=> write hello verify request" ) );

    /*
     * struct {
     *   ProtocolVersion server_version;
     *   opaque cookie<0..2^8-1>;
     * } HelloVerifyRequest;
     */

    /* The RFC is not clear on this point, but sending the actual negotiated
     * version looks like the most interoperable thing to do. */
    ssl_write_version( ssl->major_ver, ssl->minor_ver,
                       ssl->transport, p );
    SSL_DEBUG_BUF( 3, "server version", (unsigned char *) p, 2 );
    p += 2;

    /* If we get here, f_cookie_check is not null */
    if( ssl->f_cookie_write == NULL )
    {
        SSL_DEBUG_MSG( 1, ( "inconsistent cookie callbacks" ) );
        return( POLARSSL_ERR_SSL_INTERNAL_ERROR );
    }

    /* Skip length byte until we know the length */
    cookie_len_byte = p++;

    if( ( ret = ssl->f_cookie_write( ssl->p_cookie,
                                     &p, ssl->out_buf + SSL_BUFFER_LEN,
                                     ssl->cli_id, ssl->cli_id_len ) ) != 0 )
    {
        SSL_DEBUG_RET( 1, "f_cookie_write", ret );
        return( ret );
    }

    *cookie_len_byte = (unsigned char)( p - ( cookie_len_byte + 1 ) );

    SSL_DEBUG_BUF( 3, "cookie sent", cookie_len_byte + 1, *cookie_len_byte );

    ssl->out_msglen  = p - ssl->out_msg;
    ssl->out_msgtype = SSL_MSG_HANDSHAKE;
    ssl->out_msg[0]  = SSL_HS_HELLO_VERIFY_REQUEST;

    ssl->state = SSL_SERVER_HELLO_VERIFY_REQUEST_SENT;

    if( ( ret = ssl_write_record( ssl ) ) != 0 )
    {
        SSL_DEBUG_RET( 1, "ssl_write_record", ret );
        return( ret );
    }

    SSL_DEBUG_MSG( 2, ( "<= write hello verify request" ) );

    return( 0 );
}
#endif /* POLARSSL_SSL_DTLS_HELLO_VERIFY */

static int ssl_write_server_hello( ssl_context *ssl )
{
#if defined(POLARSSL_HAVE_TIME)
    time_t t;
#endif
    int ret;
    size_t olen, ext_len = 0, n;
    unsigned char *buf, *p;

    SSL_DEBUG_MSG( 2, ( "=> write server hello" ) );

#if defined(POLARSSL_SSL_DTLS_HELLO_VERIFY)
    if( ssl->transport == SSL_TRANSPORT_DATAGRAM &&
        ssl->handshake->verify_cookie_len != 0 )
    {
        SSL_DEBUG_MSG( 2, ( "client hello was not authenticated" ) );
        SSL_DEBUG_MSG( 2, ( "<= write server hello" ) );

        return( ssl_write_hello_verify_request( ssl ) );
    }
#endif /* POLARSSL_SSL_DTLS_HELLO_VERIFY */

    if( ssl->f_rng == NULL )
    {
        SSL_DEBUG_MSG( 1, ( "no RNG provided") );
        return( POLARSSL_ERR_SSL_NO_RNG );
    }

    /*
     *     0  .   0   handshake type
     *     1  .   3   handshake length
     *     4  .   5   protocol version
     *     6  .   9   UNIX time()
     *    10  .  37   random bytes
     */
    buf = ssl->out_msg;
    p = buf + 4;

    ssl_write_version( ssl->major_ver, ssl->minor_ver,
                       ssl->transport, p );
    p += 2;

    SSL_DEBUG_MSG( 3, ( "server hello, chosen version: [%d:%d]",
                        buf[4], buf[5] ) );

#if defined(POLARSSL_HAVE_TIME)
    t = time( NULL );
    *p++ = (unsigned char)( t >> 24 );
    *p++ = (unsigned char)( t >> 16 );
    *p++ = (unsigned char)( t >>  8 );
    *p++ = (unsigned char)( t       );

    SSL_DEBUG_MSG( 3, ( "server hello, current time: %lu", t ) );
#else
    if( ( ret = ssl->f_rng( ssl->p_rng, p, 4 ) ) != 0 )
        return( ret );

    p += 4;
#endif /* POLARSSL_HAVE_TIME */

    if( ( ret = ssl->f_rng( ssl->p_rng, p, 28 ) ) != 0 )
        return( ret );

    p += 28;

    memcpy( ssl->handshake->randbytes + 32, buf + 6, 32 );

    SSL_DEBUG_BUF( 3, "server hello, random bytes", buf + 6, 32 );

    /*
     * Resume is 0  by default, see ssl_handshake_init().
     * It may be already set to 1 by ssl_parse_session_ticket_ext().
     * If not, try looking up session ID in our cache.
     */
    if( ssl->handshake->resume == 0 &&
#if defined(POLARSSL_SSL_RENEGOTIATION)
        ssl->renegotiation == SSL_INITIAL_HANDSHAKE &&
#endif
        ssl->session_negotiate->length != 0 &&
        ssl->f_get_cache != NULL &&
        ssl->f_get_cache( ssl->p_get_cache, ssl->session_negotiate ) == 0 )
    {
        SSL_DEBUG_MSG( 3, ( "session successfully restored from cache" ) );
        ssl->handshake->resume = 1;
    }

    if( ssl->handshake->resume == 0 )
    {
        /*
         * New session, create a new session id,
         * unless we're about to issue a session ticket
         */
        ssl->state++;

#if defined(POLARSSL_HAVE_TIME)
        ssl->session_negotiate->start = time( NULL );
#endif

#if defined(POLARSSL_SSL_SESSION_TICKETS)
        if( ssl->handshake->new_session_ticket != 0 )
        {
            ssl->session_negotiate->length = n = 0;
            memset( ssl->session_negotiate->id, 0, 32 );
        }
        else
#endif /* POLARSSL_SSL_SESSION_TICKETS */
        {
            ssl->session_negotiate->length = n = 32;
            if( ( ret = ssl->f_rng( ssl->p_rng, ssl->session_negotiate->id,
                                    n ) ) != 0 )
                return( ret );
        }
    }
    else
    {
        /*
         * Resuming a session
         */
        n = ssl->session_negotiate->length;
        ssl->state = SSL_SERVER_CHANGE_CIPHER_SPEC;

        if( ( ret = ssl_derive_keys( ssl ) ) != 0 )
        {
            SSL_DEBUG_RET( 1, "ssl_derive_keys", ret );
            return( ret );
        }
    }

    /*
     *    38  .  38     session id length
     *    39  . 38+n    session id
     *   39+n . 40+n    chosen ciphersuite
     *   41+n . 41+n    chosen compression alg.
     *   42+n . 43+n    extensions length
     *   44+n . 43+n+m  extensions
     */
    *p++ = (unsigned char) ssl->session_negotiate->length;
    memcpy( p, ssl->session_negotiate->id, ssl->session_negotiate->length );
    p += ssl->session_negotiate->length;

    SSL_DEBUG_MSG( 3, ( "server hello, session id len.: %d", n ) );
    SSL_DEBUG_BUF( 3,   "server hello, session id", buf + 39, n );
    SSL_DEBUG_MSG( 3, ( "%s session has been resumed",
                   ssl->handshake->resume ? "a" : "no" ) );

    *p++ = (unsigned char)( ssl->session_negotiate->ciphersuite >> 8 );
    *p++ = (unsigned char)( ssl->session_negotiate->ciphersuite      );
    *p++ = (unsigned char)( ssl->session_negotiate->compression      );

    SSL_DEBUG_MSG( 3, ( "server hello, chosen ciphersuite: %s",
           ssl_get_ciphersuite_name( ssl->session_negotiate->ciphersuite ) ) );
    SSL_DEBUG_MSG( 3, ( "server hello, compress alg.: 0x%02X",
                   ssl->session_negotiate->compression ) );

    /*
     *  First write extensions, then the total length
     */
    ssl_write_renegotiation_ext( ssl, p + 2 + ext_len, &olen );
    ext_len += olen;

#if defined(POLARSSL_SSL_MAX_FRAGMENT_LENGTH)
    ssl_write_max_fragment_length_ext( ssl, p + 2 + ext_len, &olen );
    ext_len += olen;
#endif

#if defined(POLARSSL_SSL_TRUNCATED_HMAC)
    ssl_write_truncated_hmac_ext( ssl, p + 2 + ext_len, &olen );
    ext_len += olen;
#endif

#if defined(POLARSSL_SSL_ENCRYPT_THEN_MAC)
    ssl_write_encrypt_then_mac_ext( ssl, p + 2 + ext_len, &olen );
    ext_len += olen;
#endif

#if defined(POLARSSL_SSL_EXTENDED_MASTER_SECRET)
    ssl_write_extended_ms_ext( ssl, p + 2 + ext_len, &olen );
    ext_len += olen;
#endif

#if defined(POLARSSL_SSL_SESSION_TICKETS)
    ssl_write_session_ticket_ext( ssl, p + 2 + ext_len, &olen );
    ext_len += olen;
#endif

#if defined(POLARSSL_ECDH_C) || defined(POLARSSL_ECDSA_C)
    ssl_write_supported_point_formats_ext( ssl, p + 2 + ext_len, &olen );
    ext_len += olen;
#endif

#if defined(POLARSSL_SSL_ALPN)
    ssl_write_alpn_ext( ssl, p + 2 + ext_len, &olen );
    ext_len += olen;
#endif

    SSL_DEBUG_MSG( 3, ( "server hello, total extension length: %d", ext_len ) );

    if( ext_len > 0 )
    {
        *p++ = (unsigned char)( ( ext_len >> 8 ) & 0xFF );
        *p++ = (unsigned char)( ( ext_len      ) & 0xFF );
        p += ext_len;
    }

    ssl->out_msglen  = p - buf;
    ssl->out_msgtype = SSL_MSG_HANDSHAKE;
    ssl->out_msg[0]  = SSL_HS_SERVER_HELLO;

    ret = ssl_write_record( ssl );

    SSL_DEBUG_MSG( 2, ( "<= write server hello" ) );

    return( ret );
}

#if !defined(POLARSSL_KEY_EXCHANGE_RSA_ENABLED)       && \
    !defined(POLARSSL_KEY_EXCHANGE_DHE_RSA_ENABLED)   && \
    !defined(POLARSSL_KEY_EXCHANGE_ECDHE_RSA_ENABLED) && \
    !defined(POLARSSL_KEY_EXCHANGE_ECDHE_ECDSA_ENABLED)
static int ssl_write_certificate_request( ssl_context *ssl )
{
    const ssl_ciphersuite_t *ciphersuite_info = ssl->transform_negotiate->ciphersuite_info;

    SSL_DEBUG_MSG( 2, ( "=> write certificate request" ) );

    if( ciphersuite_info->key_exchange == POLARSSL_KEY_EXCHANGE_PSK ||
        ciphersuite_info->key_exchange == POLARSSL_KEY_EXCHANGE_RSA_PSK ||
        ciphersuite_info->key_exchange == POLARSSL_KEY_EXCHANGE_DHE_PSK ||
        ciphersuite_info->key_exchange == POLARSSL_KEY_EXCHANGE_ECDHE_PSK )
    {
        SSL_DEBUG_MSG( 2, ( "<= skip write certificate request" ) );
        ssl->state++;
        return( 0 );
    }

    SSL_DEBUG_MSG( 1, ( "should never happen" ) );
    return( POLARSSL_ERR_SSL_INTERNAL_ERROR );
}
#else
static int ssl_write_certificate_request( ssl_context *ssl )
{
    int ret = POLARSSL_ERR_SSL_FEATURE_UNAVAILABLE;
    const ssl_ciphersuite_t *ciphersuite_info = ssl->transform_negotiate->ciphersuite_info;
    size_t dn_size, total_dn_size; /* excluding length bytes */
    size_t ct_len, sa_len; /* including length bytes */
    unsigned char *buf, *p;
    const x509_crt *crt;

    SSL_DEBUG_MSG( 2, ( "=> write certificate request" ) );

    ssl->state++;

    if( ciphersuite_info->key_exchange == POLARSSL_KEY_EXCHANGE_PSK ||
        ciphersuite_info->key_exchange == POLARSSL_KEY_EXCHANGE_RSA_PSK ||
        ciphersuite_info->key_exchange == POLARSSL_KEY_EXCHANGE_DHE_PSK ||
        ciphersuite_info->key_exchange == POLARSSL_KEY_EXCHANGE_ECDHE_PSK ||
        ssl->authmode == SSL_VERIFY_NONE )
    {
        SSL_DEBUG_MSG( 2, ( "<= skip write certificate request" ) );
        return( 0 );
    }

    /*
     *     0  .   0   handshake type
     *     1  .   3   handshake length
     *     4  .   4   cert type count
     *     5  .. m-1  cert types
     *     m  .. m+1  sig alg length (TLS 1.2 only)
     *    m+1 .. n-1  SignatureAndHashAlgorithms (TLS 1.2 only)
     *     n  .. n+1  length of all DNs
     *    n+2 .. n+3  length of DN 1
     *    n+4 .. ...  Distinguished Name #1
     *    ... .. ...  length of DN 2, etc.
     */
    buf = ssl->out_msg;
    p = buf + 4;

    /*
     * Supported certificate types
     *
     *     ClientCertificateType certificate_types<1..2^8-1>;
     *     enum { (255) } ClientCertificateType;
     */
    ct_len = 0;

#if defined(POLARSSL_RSA_C)
    p[1 + ct_len++] = SSL_CERT_TYPE_RSA_SIGN;
#endif
#if defined(POLARSSL_ECDSA_C)
    p[1 + ct_len++] = SSL_CERT_TYPE_ECDSA_SIGN;
#endif

    p[0] = (unsigned char) ct_len++;
    p += ct_len;

    sa_len = 0;
#if defined(POLARSSL_SSL_PROTO_TLS1_2)
    /*
     * Add signature_algorithms for verify (TLS 1.2)
     *
     *     SignatureAndHashAlgorithm supported_signature_algorithms<2..2^16-2>;
     *
     *     struct {
     *           HashAlgorithm hash;
     *           SignatureAlgorithm signature;
     *     } SignatureAndHashAlgorithm;
     *
     *     enum { (255) } HashAlgorithm;
     *     enum { (255) } SignatureAlgorithm;
     */
    if( ssl->minor_ver == SSL_MINOR_VERSION_3 )
    {
        /*
         * Only use current running hash algorithm that is already required
         * for requested ciphersuite.
         */
        ssl->handshake->verify_sig_alg = SSL_HASH_SHA256;

        if( ssl->transform_negotiate->ciphersuite_info->mac ==
            POLARSSL_MD_SHA384 )
        {
            ssl->handshake->verify_sig_alg = SSL_HASH_SHA384;
        }

        /*
         * Supported signature algorithms
         */
#if defined(POLARSSL_RSA_C)
        p[2 + sa_len++] = ssl->handshake->verify_sig_alg;
        p[2 + sa_len++] = SSL_SIG_RSA;
#endif
#if defined(POLARSSL_ECDSA_C)
        p[2 + sa_len++] = ssl->handshake->verify_sig_alg;
        p[2 + sa_len++] = SSL_SIG_ECDSA;
#endif

        p[0] = (unsigned char)( sa_len >> 8 );
        p[1] = (unsigned char)( sa_len      );
        sa_len += 2;
        p += sa_len;
    }
#endif /* POLARSSL_SSL_PROTO_TLS1_2 */

    /*
     * DistinguishedName certificate_authorities<0..2^16-1>;
     * opaque DistinguishedName<1..2^16-1>;
     */
    p += 2;
    crt = ssl->ca_chain;

    total_dn_size = 0;
    while( crt != NULL && crt->version != 0 )
    {
        if( p - buf > 4096 )
            break;

        dn_size = crt->subject_raw.len;
        *p++ = (unsigned char)( dn_size >> 8 );
        *p++ = (unsigned char)( dn_size      );
        memcpy( p, crt->subject_raw.p, dn_size );
        p += dn_size;

        SSL_DEBUG_BUF( 3, "requested DN", p, dn_size );

        total_dn_size += 2 + dn_size;
        crt = crt->next;
    }

    ssl->out_msglen  = p - buf;
    ssl->out_msgtype = SSL_MSG_HANDSHAKE;
    ssl->out_msg[0]  = SSL_HS_CERTIFICATE_REQUEST;
    ssl->out_msg[4 + ct_len + sa_len] = (unsigned char)( total_dn_size  >> 8 );
    ssl->out_msg[5 + ct_len + sa_len] = (unsigned char)( total_dn_size       );

    ret = ssl_write_record( ssl );

    SSL_DEBUG_MSG( 2, ( "<= write certificate request" ) );

    return( ret );
}
#endif /* !POLARSSL_KEY_EXCHANGE_RSA_ENABLED &&
          !POLARSSL_KEY_EXCHANGE_DHE_RSA_ENABLED &&
          !POLARSSL_KEY_EXCHANGE_ECDHE_RSA_ENABLED &&
          !POLARSSL_KEY_EXCHANGE_ECDHE_ECDSA_ENABLED */

#if defined(POLARSSL_KEY_EXCHANGE_ECDH_RSA_ENABLED) || \
    defined(POLARSSL_KEY_EXCHANGE_ECDH_ECDSA_ENABLED)
static int ssl_get_ecdh_params_from_cert( ssl_context *ssl )
{
    int ret;

    if( ! pk_can_do( ssl_own_key( ssl ), POLARSSL_PK_ECKEY ) )
    {
        SSL_DEBUG_MSG( 1, ( "server key not ECDH capable" ) );
        return( POLARSSL_ERR_SSL_PK_TYPE_MISMATCH );
    }

    if( ( ret = ecdh_get_params( &ssl->handshake->ecdh_ctx,
                                 pk_ec( *ssl_own_key( ssl ) ),
                                 POLARSSL_ECDH_OURS ) ) != 0 )
    {
        SSL_DEBUG_RET( 1, ( "ecdh_get_params" ), ret );
        return( ret );
    }

    return( 0 );
}
#endif /* POLARSSL_KEY_EXCHANGE_ECDH_RSA_ENABLED) ||
          POLARSSL_KEY_EXCHANGE_ECDH_ECDSA_ENABLED */

static int ssl_write_server_key_exchange( ssl_context *ssl )
{
    int ret;
    size_t n = 0;
    const ssl_ciphersuite_t *ciphersuite_info =
                            ssl->transform_negotiate->ciphersuite_info;

#if defined(POLARSSL_KEY_EXCHANGE_DHE_RSA_ENABLED) ||                       \
    defined(POLARSSL_KEY_EXCHANGE_DHE_PSK_ENABLED) ||                       \
    defined(POLARSSL_KEY_EXCHANGE_ECDHE_RSA_ENABLED) ||                     \
    defined(POLARSSL_KEY_EXCHANGE_ECDHE_PSK_ENABLED) ||                     \
    defined(POLARSSL_KEY_EXCHANGE_ECDHE_ECDSA_ENABLED)
    unsigned char *p = ssl->out_msg + 4;
    unsigned char *dig_signed = p;
    size_t dig_signed_len = 0, len;
    ((void) dig_signed);
    ((void) dig_signed_len);
#endif

    SSL_DEBUG_MSG( 2, ( "=> write server key exchange" ) );

#if defined(POLARSSL_KEY_EXCHANGE_RSA_ENABLED) ||                           \
    defined(POLARSSL_KEY_EXCHANGE_PSK_ENABLED) ||                           \
    defined(POLARSSL_KEY_EXCHANGE_RSA_PSK_ENABLED)
    if( ciphersuite_info->key_exchange == POLARSSL_KEY_EXCHANGE_RSA ||
        ciphersuite_info->key_exchange == POLARSSL_KEY_EXCHANGE_PSK ||
        ciphersuite_info->key_exchange == POLARSSL_KEY_EXCHANGE_RSA_PSK )
    {
        SSL_DEBUG_MSG( 2, ( "<= skip write server key exchange" ) );
        ssl->state++;
        return( 0 );
    }
#endif

#if defined(POLARSSL_KEY_EXCHANGE_ECDH_RSA_ENABLED) || \
    defined(POLARSSL_KEY_EXCHANGE_ECDH_ECDSA_ENABLED)
    if( ciphersuite_info->key_exchange == POLARSSL_KEY_EXCHANGE_ECDH_RSA ||
        ciphersuite_info->key_exchange == POLARSSL_KEY_EXCHANGE_ECDH_ECDSA )
    {
        ssl_get_ecdh_params_from_cert( ssl );

        SSL_DEBUG_MSG( 2, ( "<= skip write server key exchange" ) );
        ssl->state++;
        return( 0 );
    }
#endif

#if defined(POLARSSL_KEY_EXCHANGE_DHE_PSK_ENABLED) ||                       \
    defined(POLARSSL_KEY_EXCHANGE_ECDHE_PSK_ENABLED)
    if( ciphersuite_info->key_exchange == POLARSSL_KEY_EXCHANGE_DHE_PSK ||
        ciphersuite_info->key_exchange == POLARSSL_KEY_EXCHANGE_ECDHE_PSK )
    {
        /* TODO: Support identity hints */
        *(p++) = 0x00;
        *(p++) = 0x00;

        n += 2;
    }
#endif /* POLARSSL_KEY_EXCHANGE_DHE_PSK_ENABLED ||
          POLARSSL_KEY_EXCHANGE_ECDHE_PSK_ENABLED */

#if defined(POLARSSL_KEY_EXCHANGE_DHE_RSA_ENABLED) ||                       \
    defined(POLARSSL_KEY_EXCHANGE_DHE_PSK_ENABLED)
    if( ciphersuite_info->key_exchange == POLARSSL_KEY_EXCHANGE_DHE_RSA ||
        ciphersuite_info->key_exchange == POLARSSL_KEY_EXCHANGE_DHE_PSK )
    {
        /*
         * Ephemeral DH parameters:
         *
         * struct {
         *     opaque dh_p<1..2^16-1>;
         *     opaque dh_g<1..2^16-1>;
         *     opaque dh_Ys<1..2^16-1>;
         * } ServerDHParams;
         */
        if( ( ret = mpi_copy( &ssl->handshake->dhm_ctx.P, &ssl->dhm_P ) ) != 0 ||
            ( ret = mpi_copy( &ssl->handshake->dhm_ctx.G, &ssl->dhm_G ) ) != 0 )
        {
            SSL_DEBUG_RET( 1, "mpi_copy", ret );
            return( ret );
        }

        if( ( ret = dhm_make_params( &ssl->handshake->dhm_ctx,
                        (int) mpi_size( &ssl->handshake->dhm_ctx.P ),
                        p, &len, ssl->f_rng, ssl->p_rng ) ) != 0 )
        {
            SSL_DEBUG_RET( 1, "dhm_make_params", ret );
            return( ret );
        }

        dig_signed = p;
        dig_signed_len = len;

        p += len;
        n += len;

        SSL_DEBUG_MPI( 3, "DHM: X ", &ssl->handshake->dhm_ctx.X  );
        SSL_DEBUG_MPI( 3, "DHM: P ", &ssl->handshake->dhm_ctx.P  );
        SSL_DEBUG_MPI( 3, "DHM: G ", &ssl->handshake->dhm_ctx.G  );
        SSL_DEBUG_MPI( 3, "DHM: GX", &ssl->handshake->dhm_ctx.GX );
    }
#endif /* POLARSSL_KEY_EXCHANGE_DHE_RSA_ENABLED ||
          POLARSSL_KEY_EXCHANGE_DHE_PSK_ENABLED */

#if defined(POLARSSL_KEY_EXCHANGE__SOME__ECDHE_ENABLED)
    if( ciphersuite_info->key_exchange == POLARSSL_KEY_EXCHANGE_ECDHE_RSA ||
        ciphersuite_info->key_exchange == POLARSSL_KEY_EXCHANGE_ECDHE_ECDSA ||
        ciphersuite_info->key_exchange == POLARSSL_KEY_EXCHANGE_ECDHE_PSK )
    {
        /*
         * Ephemeral ECDH parameters:
         *
         * struct {
         *     ECParameters curve_params;
         *     ECPoint      public;
         * } ServerECDHParams;
         */
        const ecp_curve_info **curve = NULL;
#if defined(POLARSSL_SSL_SET_CURVES)
        const ecp_group_id *gid;

        /* Match our preference list against the offered curves */
        for( gid = ssl->curve_list; *gid != POLARSSL_ECP_DP_NONE; gid++ )
            for( curve = ssl->handshake->curves; *curve != NULL; curve++ )
                if( (*curve)->grp_id == *gid )
                    goto curve_matching_done;

curve_matching_done:
#else
        curve = ssl->handshake->curves;
#endif

        if( *curve == NULL )
        {
            SSL_DEBUG_MSG( 1, ( "no matching curve for ECDHE" ) );
            return( POLARSSL_ERR_SSL_NO_CIPHER_CHOSEN );
        }

        SSL_DEBUG_MSG( 2, ( "ECDHE curve: %s", (*curve)->name ) );

        if( ( ret = ecp_use_known_dp( &ssl->handshake->ecdh_ctx.grp,
                                       (*curve)->grp_id ) ) != 0 )
        {
            SSL_DEBUG_RET( 1, "ecp_use_known_dp", ret );
            return( ret );
        }

        if( ( ret = ecdh_make_params( &ssl->handshake->ecdh_ctx, &len,
                                      p, SSL_MAX_CONTENT_LEN - n,
                                      ssl->f_rng, ssl->p_rng ) ) != 0 )
        {
            SSL_DEBUG_RET( 1, "ecdh_make_params", ret );
            return( ret );
        }

        dig_signed = p;
        dig_signed_len = len;

        p += len;
        n += len;

        SSL_DEBUG_ECP( 3, "ECDH: Q ", &ssl->handshake->ecdh_ctx.Q );
    }
#endif /* POLARSSL_KEY_EXCHANGE__SOME__ECDHE_ENABLED */

#if defined(POLARSSL_KEY_EXCHANGE_DHE_RSA_ENABLED) ||                       \
    defined(POLARSSL_KEY_EXCHANGE_ECDHE_RSA_ENABLED) ||                     \
    defined(POLARSSL_KEY_EXCHANGE_ECDHE_ECDSA_ENABLED)
    if( ciphersuite_info->key_exchange == POLARSSL_KEY_EXCHANGE_DHE_RSA ||
        ciphersuite_info->key_exchange == POLARSSL_KEY_EXCHANGE_ECDHE_RSA ||
        ciphersuite_info->key_exchange == POLARSSL_KEY_EXCHANGE_ECDHE_ECDSA )
    {
        size_t signature_len = 0;
        unsigned int hashlen = 0;
        unsigned char hash[64];
        md_type_t md_alg = POLARSSL_MD_NONE;

        /*
         * Choose hash algorithm. NONE means MD5 + SHA1 here.
         */
#if defined(POLARSSL_SSL_PROTO_TLS1_2)
        if( ssl->minor_ver == SSL_MINOR_VERSION_3 )
        {
            md_alg = ssl_md_alg_from_hash( ssl->handshake->sig_alg );

            if( md_alg == POLARSSL_MD_NONE )
            {
                SSL_DEBUG_MSG( 1, ( "should never happen" ) );
                return( POLARSSL_ERR_SSL_INTERNAL_ERROR );
            }
        }
        else
#endif /* POLARSSL_SSL_PROTO_TLS1_2 */
#if defined(POLARSSL_SSL_PROTO_SSL3) || defined(POLARSSL_SSL_PROTO_TLS1) || \
    defined(POLARSSL_SSL_PROTO_TLS1_1)
        if( ciphersuite_info->key_exchange ==
                  POLARSSL_KEY_EXCHANGE_ECDHE_ECDSA )
        {
            md_alg = POLARSSL_MD_SHA1;
        }
        else
#endif
        {
            md_alg = POLARSSL_MD_NONE;
        }

        /*
         * Compute the hash to be signed
         */
#if defined(POLARSSL_SSL_PROTO_SSL3) || defined(POLARSSL_SSL_PROTO_TLS1) || \
    defined(POLARSSL_SSL_PROTO_TLS1_1)
        if( md_alg == POLARSSL_MD_NONE )
        {
            md5_context md5;
            sha1_context sha1;

            md5_init(  &md5  );
            sha1_init( &sha1 );

            /*
             * digitally-signed struct {
             *     opaque md5_hash[16];
             *     opaque sha_hash[20];
             * };
             *
             * md5_hash
             *     MD5(ClientHello.random + ServerHello.random
             *                            + ServerParams);
             * sha_hash
             *     SHA(ClientHello.random + ServerHello.random
             *                            + ServerParams);
             */
            md5_starts( &md5 );
            md5_update( &md5, ssl->handshake->randbytes,  64 );
            md5_update( &md5, dig_signed, dig_signed_len );
            md5_finish( &md5, hash );

            sha1_starts( &sha1 );
            sha1_update( &sha1, ssl->handshake->randbytes,  64 );
            sha1_update( &sha1, dig_signed, dig_signed_len );
            sha1_finish( &sha1, hash + 16 );

            hashlen = 36;

            md5_free(  &md5  );
            sha1_free( &sha1 );
        }
        else
#endif /* POLARSSL_SSL_PROTO_SSL3 || POLARSSL_SSL_PROTO_TLS1 || \
          POLARSSL_SSL_PROTO_TLS1_1 */
#if defined(POLARSSL_SSL_PROTO_TLS1) || defined(POLARSSL_SSL_PROTO_TLS1_1) || \
    defined(POLARSSL_SSL_PROTO_TLS1_2)
        if( md_alg != POLARSSL_MD_NONE )
        {
            md_context_t ctx;
            const md_info_t *md_info = md_info_from_type( md_alg );

            md_init( &ctx );

            /* Info from md_alg will be used instead */
            hashlen = 0;

            /*
             * digitally-signed struct {
             *     opaque client_random[32];
             *     opaque server_random[32];
             *     ServerDHParams params;
             * };
             */
            if( ( ret = md_init_ctx( &ctx, md_info ) ) != 0 )
            {
                SSL_DEBUG_RET( 1, "md_init_ctx", ret );
                return( ret );
            }

            md_starts( &ctx );
            md_update( &ctx, ssl->handshake->randbytes, 64 );
            md_update( &ctx, dig_signed, dig_signed_len );
            md_finish( &ctx, hash );
            md_free( &ctx );
        }
        else
#endif /* POLARSSL_SSL_PROTO_TLS1 || POLARSSL_SSL_PROTO_TLS1_1 || \
          POLARSSL_SSL_PROTO_TLS1_2 */
        {
            SSL_DEBUG_MSG( 1, ( "should never happen" ) );
            return( POLARSSL_ERR_SSL_INTERNAL_ERROR );
        }

        SSL_DEBUG_BUF( 3, "parameters hash", hash, hashlen != 0 ? hashlen :
                (unsigned int) ( md_info_from_type( md_alg ) )->size );

        /*
         * Make the signature
         */
        if( ssl_own_key( ssl ) == NULL )
        {
            SSL_DEBUG_MSG( 1, ( "got no private key" ) );
            return( POLARSSL_ERR_SSL_PRIVATE_KEY_REQUIRED );
        }

#if defined(POLARSSL_SSL_PROTO_TLS1_2)
        if( ssl->minor_ver == SSL_MINOR_VERSION_3 )
        {
            *(p++) = ssl->handshake->sig_alg;
            *(p++) = ssl_sig_from_pk( ssl_own_key( ssl ) );

            n += 2;
        }
#endif /* POLARSSL_SSL_PROTO_TLS1_2 */

        if( ( ret = pk_sign( ssl_own_key( ssl ), md_alg, hash, hashlen,
                        p + 2 , &signature_len,
                        ssl->f_rng, ssl->p_rng ) ) != 0 )
        {
            SSL_DEBUG_RET( 1, "pk_sign", ret );
            return( ret );
        }

        *(p++) = (unsigned char)( signature_len >> 8 );
        *(p++) = (unsigned char)( signature_len      );
        n += 2;

        SSL_DEBUG_BUF( 3, "my signature", p, signature_len );

        p += signature_len;
        n += signature_len;
    }
#endif /* POLARSSL_KEY_EXCHANGE_DHE_RSA_ENABLED) ||
          POLARSSL_KEY_EXCHANGE_ECDHE_RSA_ENABLED ||
          POLARSSL_KEY_EXCHANGE_ECDHE_ECDSA_ENABLED */

    ssl->out_msglen  = 4 + n;
    ssl->out_msgtype = SSL_MSG_HANDSHAKE;
    ssl->out_msg[0]  = SSL_HS_SERVER_KEY_EXCHANGE;

    ssl->state++;

    if( ( ret = ssl_write_record( ssl ) ) != 0 )
    {
        SSL_DEBUG_RET( 1, "ssl_write_record", ret );
        return( ret );
    }

    SSL_DEBUG_MSG( 2, ( "<= write server key exchange" ) );

    return( 0 );
}

static int ssl_write_server_hello_done( ssl_context *ssl )
{
    int ret;

    SSL_DEBUG_MSG( 2, ( "=> write server hello done" ) );

    ssl->out_msglen  = 4;
    ssl->out_msgtype = SSL_MSG_HANDSHAKE;
    ssl->out_msg[0]  = SSL_HS_SERVER_HELLO_DONE;

    ssl->state++;

#if defined(POLARSSL_SSL_PROTO_DTLS)
    if( ssl->transport == SSL_TRANSPORT_DATAGRAM )
        ssl_send_flight_completed( ssl );
#endif

    if( ( ret = ssl_write_record( ssl ) ) != 0 )
    {
        SSL_DEBUG_RET( 1, "ssl_write_record", ret );
        return( ret );
    }

    SSL_DEBUG_MSG( 2, ( "<= write server hello done" ) );

    return( 0 );
}

#if defined(POLARSSL_KEY_EXCHANGE_DHE_RSA_ENABLED) ||                       \
    defined(POLARSSL_KEY_EXCHANGE_DHE_PSK_ENABLED)
static int ssl_parse_client_dh_public( ssl_context *ssl, unsigned char **p,
                                       const unsigned char *end )
{
    int ret = POLARSSL_ERR_SSL_FEATURE_UNAVAILABLE;
    size_t n;

    /*
     * Receive G^Y mod P, premaster = (G^Y)^X mod P
     */
    if( *p + 2 > end )
    {
        SSL_DEBUG_MSG( 1, ( "bad client key exchange message" ) );
        return( POLARSSL_ERR_SSL_BAD_HS_CLIENT_KEY_EXCHANGE );
    }

    n = ( (*p)[0] << 8 ) | (*p)[1];
    *p += 2;

    if( *p + n > end )
    {
        SSL_DEBUG_MSG( 1, ( "bad client key exchange message" ) );
        return( POLARSSL_ERR_SSL_BAD_HS_CLIENT_KEY_EXCHANGE );
    }

    if( ( ret = dhm_read_public( &ssl->handshake->dhm_ctx, *p, n ) ) != 0 )
    {
        SSL_DEBUG_RET( 1, "dhm_read_public", ret );
        return( POLARSSL_ERR_SSL_BAD_HS_CLIENT_KEY_EXCHANGE_RP );
    }

    *p += n;

    SSL_DEBUG_MPI( 3, "DHM: GY", &ssl->handshake->dhm_ctx.GY );

    return( ret );
}
#endif /* POLARSSL_KEY_EXCHANGE_DHE_RSA_ENABLED ||
          POLARSSL_KEY_EXCHANGE_DHE_PSK_ENABLED */

#if defined(POLARSSL_KEY_EXCHANGE_RSA_ENABLED) ||                           \
    defined(POLARSSL_KEY_EXCHANGE_RSA_PSK_ENABLED)
static int ssl_parse_encrypted_pms( ssl_context *ssl,
                                    const unsigned char *p,
                                    const unsigned char *end,
                                    size_t pms_offset )
{
    int ret;
    size_t len = pk_get_len( ssl_own_key( ssl ) );
    unsigned char *pms = ssl->handshake->premaster + pms_offset;
    unsigned char ver[2];

    if( ! pk_can_do( ssl_own_key( ssl ), POLARSSL_PK_RSA ) )
    {
        SSL_DEBUG_MSG( 1, ( "got no RSA private key" ) );
        return( POLARSSL_ERR_SSL_PRIVATE_KEY_REQUIRED );
    }

    /*
     * Decrypt the premaster using own private RSA key
     */
#if defined(POLARSSL_SSL_PROTO_TLS1) || defined(POLARSSL_SSL_PROTO_TLS1_1) || \
    defined(POLARSSL_SSL_PROTO_TLS1_2)
    if( ssl->minor_ver != SSL_MINOR_VERSION_0 )
    {
        if( *p++ != ( ( len >> 8 ) & 0xFF ) ||
            *p++ != ( ( len      ) & 0xFF ) )
        {
            SSL_DEBUG_MSG( 1, ( "bad client key exchange message" ) );
            return( POLARSSL_ERR_SSL_BAD_HS_CLIENT_KEY_EXCHANGE );
        }
    }
#endif

    if( p + len != end )
    {
        SSL_DEBUG_MSG( 1, ( "bad client key exchange message" ) );
        return( POLARSSL_ERR_SSL_BAD_HS_CLIENT_KEY_EXCHANGE );
    }

    ssl_write_version( ssl->handshake->max_major_ver,
                       ssl->handshake->max_minor_ver,
                       ssl->transport, ver );

    ret = pk_decrypt( ssl_own_key( ssl ), p, len,
                      pms, &ssl->handshake->pmslen,
                      sizeof( ssl->handshake->premaster ) - pms_offset,
                      ssl->f_rng, ssl->p_rng );

    if( ret != 0 || ssl->handshake->pmslen != 48 ||
        pms[0] != ver[0] ||
        pms[1] != ver[1] )
    {
        SSL_DEBUG_MSG( 1, ( "bad client key exchange message" ) );

        /*
         * Protection against Bleichenbacher's attack:
         * invalid PKCS#1 v1.5 padding must not cause
         * the connection to end immediately; instead,
         * send a bad_record_mac later in the handshake.
         */
        ssl->handshake->pmslen = 48;

        ret = ssl->f_rng( ssl->p_rng, pms, ssl->handshake->pmslen );
        if( ret != 0 )
            return( ret );
    }

    return( ret );
}
#endif /* POLARSSL_KEY_EXCHANGE_RSA_ENABLED ||
          POLARSSL_KEY_EXCHANGE_RSA_PSK_ENABLED */

#if defined(POLARSSL_KEY_EXCHANGE__SOME__PSK_ENABLED)
static int ssl_parse_client_psk_identity( ssl_context *ssl, unsigned char **p,
                                          const unsigned char *end )
{
    int ret = 0;
    size_t n;

    if( ssl->f_psk == NULL &&
        ( ssl->psk == NULL || ssl->psk_identity == NULL ||
          ssl->psk_identity_len == 0 || ssl->psk_len == 0 ) )
    {
        SSL_DEBUG_MSG( 1, ( "got no pre-shared key" ) );
        return( POLARSSL_ERR_SSL_PRIVATE_KEY_REQUIRED );
    }

    /*
     * Receive client pre-shared key identity name
     */
    if( *p + 2 > end )
    {
        SSL_DEBUG_MSG( 1, ( "bad client key exchange message" ) );
        return( POLARSSL_ERR_SSL_BAD_HS_CLIENT_KEY_EXCHANGE );
    }

    n = ( (*p)[0] << 8 ) | (*p)[1];
    *p += 2;

    if( n < 1 || n > 65535 || *p + n > end )
    {
        SSL_DEBUG_MSG( 1, ( "bad client key exchange message" ) );
        return( POLARSSL_ERR_SSL_BAD_HS_CLIENT_KEY_EXCHANGE );
    }

    if( ssl->f_psk != NULL )
    {
        if( ssl->f_psk( ssl->p_psk, ssl, *p, n ) != 0 )
            ret = POLARSSL_ERR_SSL_UNKNOWN_IDENTITY;
    }
    else
    {
        /* Identity is not a big secret since clients send it in the clear,
         * but treat it carefully anyway, just in case */
        if( n != ssl->psk_identity_len ||
            safer_memcmp( ssl->psk_identity, *p, n ) != 0 )
        {
            ret = POLARSSL_ERR_SSL_UNKNOWN_IDENTITY;
        }
    }

    if( ret == POLARSSL_ERR_SSL_UNKNOWN_IDENTITY )
    {
        SSL_DEBUG_BUF( 3, "Unknown PSK identity", *p, n );
        if( ( ret = ssl_send_alert_message( ssl,
                              SSL_ALERT_LEVEL_FATAL,
                              SSL_ALERT_MSG_UNKNOWN_PSK_IDENTITY ) ) != 0 )
        {
            return( ret );
        }

        return( POLARSSL_ERR_SSL_UNKNOWN_IDENTITY );
    }

    *p += n;

    return( 0 );
}
#endif /* POLARSSL_KEY_EXCHANGE__SOME__PSK_ENABLED */

static int ssl_parse_client_key_exchange( ssl_context *ssl )
{
    int ret;
    const ssl_ciphersuite_t *ciphersuite_info;
    unsigned char *p, *end;

    ciphersuite_info = ssl->transform_negotiate->ciphersuite_info;

    SSL_DEBUG_MSG( 2, ( "=> parse client key exchange" ) );

    if( ( ret = ssl_read_record( ssl ) ) != 0 )
    {
        SSL_DEBUG_RET( 1, "ssl_read_record", ret );
        return( ret );
    }

    p = ssl->in_msg + ssl_hs_hdr_len( ssl );
    end = ssl->in_msg + ssl->in_hslen;

    if( ssl->in_msgtype != SSL_MSG_HANDSHAKE )
    {
        SSL_DEBUG_MSG( 1, ( "bad client key exchange message" ) );
        return( POLARSSL_ERR_SSL_BAD_HS_CLIENT_KEY_EXCHANGE );
    }

    if( ssl->in_msg[0] != SSL_HS_CLIENT_KEY_EXCHANGE )
    {
        SSL_DEBUG_MSG( 1, ( "bad client key exchange message" ) );
        return( POLARSSL_ERR_SSL_BAD_HS_CLIENT_KEY_EXCHANGE );
    }

#if defined(POLARSSL_KEY_EXCHANGE_DHE_RSA_ENABLED)
    if( ciphersuite_info->key_exchange == POLARSSL_KEY_EXCHANGE_DHE_RSA )
    {
        if( ( ret = ssl_parse_client_dh_public( ssl, &p, end ) ) != 0 )
        {
            SSL_DEBUG_RET( 1, ( "ssl_parse_client_dh_public" ), ret );
            return( ret );
        }

        if( p != end )
        {
            SSL_DEBUG_MSG( 1, ( "bad client key exchange" ) );
            return( POLARSSL_ERR_SSL_BAD_HS_CLIENT_KEY_EXCHANGE );
        }

        ssl->handshake->pmslen = POLARSSL_PREMASTER_SIZE;

        if( ( ret = dhm_calc_secret( &ssl->handshake->dhm_ctx,
                                      ssl->handshake->premaster,
                                     &ssl->handshake->pmslen,
                                      ssl->f_rng, ssl->p_rng ) ) != 0 )
        {
            SSL_DEBUG_RET( 1, "dhm_calc_secret", ret );
            return( POLARSSL_ERR_SSL_BAD_HS_CLIENT_KEY_EXCHANGE_CS );
        }

        SSL_DEBUG_MPI( 3, "DHM: K ", &ssl->handshake->dhm_ctx.K  );
    }
    else
#endif /* POLARSSL_KEY_EXCHANGE_DHE_RSA_ENABLED */
#if defined(POLARSSL_KEY_EXCHANGE_ECDHE_RSA_ENABLED) ||                     \
    defined(POLARSSL_KEY_EXCHANGE_ECDHE_ECDSA_ENABLED) ||                   \
    defined(POLARSSL_KEY_EXCHANGE_ECDH_RSA_ENABLED) ||                      \
    defined(POLARSSL_KEY_EXCHANGE_ECDH_ECDSA_ENABLED)
    if( ciphersuite_info->key_exchange == POLARSSL_KEY_EXCHANGE_ECDHE_RSA ||
        ciphersuite_info->key_exchange == POLARSSL_KEY_EXCHANGE_ECDHE_ECDSA ||
        ciphersuite_info->key_exchange == POLARSSL_KEY_EXCHANGE_ECDH_RSA ||
        ciphersuite_info->key_exchange == POLARSSL_KEY_EXCHANGE_ECDH_ECDSA )
    {
        if( ( ret = ecdh_read_public( &ssl->handshake->ecdh_ctx,
                                      p, end - p) ) != 0 )
        {
            SSL_DEBUG_RET( 1, "ecdh_read_public", ret );
            return( POLARSSL_ERR_SSL_BAD_HS_CLIENT_KEY_EXCHANGE_RP );
        }

        SSL_DEBUG_ECP( 3, "ECDH: Qp ", &ssl->handshake->ecdh_ctx.Qp );

        if( ( ret = ecdh_calc_secret( &ssl->handshake->ecdh_ctx,
                                      &ssl->handshake->pmslen,
                                       ssl->handshake->premaster,
                                       POLARSSL_MPI_MAX_SIZE,
                                       ssl->f_rng, ssl->p_rng ) ) != 0 )
        {
            SSL_DEBUG_RET( 1, "ecdh_calc_secret", ret );
            return( POLARSSL_ERR_SSL_BAD_HS_CLIENT_KEY_EXCHANGE_CS );
        }

        SSL_DEBUG_MPI( 3, "ECDH: z  ", &ssl->handshake->ecdh_ctx.z );
    }
    else
#endif /* POLARSSL_KEY_EXCHANGE_ECDHE_RSA_ENABLED ||
          POLARSSL_KEY_EXCHANGE_ECDHE_ECDSA_ENABLED ||
          POLARSSL_KEY_EXCHANGE_ECDH_RSA_ENABLED ||
          POLARSSL_KEY_EXCHANGE_ECDH_ECDSA_ENABLED */
#if defined(POLARSSL_KEY_EXCHANGE_PSK_ENABLED)
    if( ciphersuite_info->key_exchange == POLARSSL_KEY_EXCHANGE_PSK )
    {
        if( ( ret = ssl_parse_client_psk_identity( ssl, &p, end ) ) != 0 )
        {
            SSL_DEBUG_RET( 1, ( "ssl_parse_client_psk_identity" ), ret );
            return( ret );
        }

        if( p != end )
        {
            SSL_DEBUG_MSG( 1, ( "bad client key exchange" ) );
            return( POLARSSL_ERR_SSL_BAD_HS_CLIENT_KEY_EXCHANGE );
        }

        if( ( ret = ssl_psk_derive_premaster( ssl,
                        ciphersuite_info->key_exchange ) ) != 0 )
        {
            SSL_DEBUG_RET( 1, "ssl_psk_derive_premaster", ret );
            return( ret );
        }
    }
    else
#endif /* POLARSSL_KEY_EXCHANGE_PSK_ENABLED */
#if defined(POLARSSL_KEY_EXCHANGE_RSA_PSK_ENABLED)
    if( ciphersuite_info->key_exchange == POLARSSL_KEY_EXCHANGE_RSA_PSK )
    {
        if( ( ret = ssl_parse_client_psk_identity( ssl, &p, end ) ) != 0 )
        {
            SSL_DEBUG_RET( 1, ( "ssl_parse_client_psk_identity" ), ret );
            return( ret );
        }

        if( ( ret = ssl_parse_encrypted_pms( ssl, p, end, 2 ) ) != 0 )
        {
            SSL_DEBUG_RET( 1, ( "ssl_parse_encrypted_pms" ), ret );
            return( ret );
        }

        if( ( ret = ssl_psk_derive_premaster( ssl,
                        ciphersuite_info->key_exchange ) ) != 0 )
        {
            SSL_DEBUG_RET( 1, "ssl_psk_derive_premaster", ret );
            return( ret );
        }
    }
    else
#endif /* POLARSSL_KEY_EXCHANGE_RSA_PSK_ENABLED */
#if defined(POLARSSL_KEY_EXCHANGE_DHE_PSK_ENABLED)
    if( ciphersuite_info->key_exchange == POLARSSL_KEY_EXCHANGE_DHE_PSK )
    {
        if( ( ret = ssl_parse_client_psk_identity( ssl, &p, end ) ) != 0 )
        {
            SSL_DEBUG_RET( 1, ( "ssl_parse_client_psk_identity" ), ret );
            return( ret );
        }
        if( ( ret = ssl_parse_client_dh_public( ssl, &p, end ) ) != 0 )
        {
            SSL_DEBUG_RET( 1, ( "ssl_parse_client_dh_public" ), ret );
            return( ret );
        }

        if( p != end )
        {
            SSL_DEBUG_MSG( 1, ( "bad client key exchange" ) );
            return( POLARSSL_ERR_SSL_BAD_HS_CLIENT_KEY_EXCHANGE );
        }

        if( ( ret = ssl_psk_derive_premaster( ssl,
                        ciphersuite_info->key_exchange ) ) != 0 )
        {
            SSL_DEBUG_RET( 1, "ssl_psk_derive_premaster", ret );
            return( ret );
        }
    }
    else
#endif /* POLARSSL_KEY_EXCHANGE_DHE_PSK_ENABLED */
#if defined(POLARSSL_KEY_EXCHANGE_ECDHE_PSK_ENABLED)
    if( ciphersuite_info->key_exchange == POLARSSL_KEY_EXCHANGE_ECDHE_PSK )
    {
        if( ( ret = ssl_parse_client_psk_identity( ssl, &p, end ) ) != 0 )
        {
            SSL_DEBUG_RET( 1, ( "ssl_parse_client_psk_identity" ), ret );
            return( ret );
        }

        if( ( ret = ecdh_read_public( &ssl->handshake->ecdh_ctx,
                                       p, end - p ) ) != 0 )
        {
            SSL_DEBUG_RET( 1, "ecdh_read_public", ret );
            return( POLARSSL_ERR_SSL_BAD_HS_CLIENT_KEY_EXCHANGE_RP );
        }

        SSL_DEBUG_ECP( 3, "ECDH: Qp ", &ssl->handshake->ecdh_ctx.Qp );

        if( ( ret = ssl_psk_derive_premaster( ssl,
                        ciphersuite_info->key_exchange ) ) != 0 )
        {
            SSL_DEBUG_RET( 1, "ssl_psk_derive_premaster", ret );
            return( ret );
        }
    }
    else
#endif /* POLARSSL_KEY_EXCHANGE_ECDHE_PSK_ENABLED */
#if defined(POLARSSL_KEY_EXCHANGE_RSA_ENABLED)
    if( ciphersuite_info->key_exchange == POLARSSL_KEY_EXCHANGE_RSA )
    {
        if( ( ret = ssl_parse_encrypted_pms( ssl, p, end, 0 ) ) != 0 )
        {
            SSL_DEBUG_RET( 1, ( "ssl_parse_parse_encrypted_pms_secret" ), ret );
            return( ret );
        }
    }
    else
#endif /* POLARSSL_KEY_EXCHANGE_RSA_ENABLED */
    {
        SSL_DEBUG_MSG( 1, ( "should never happen" ) );
        return( POLARSSL_ERR_SSL_INTERNAL_ERROR );
    }

    if( ( ret = ssl_derive_keys( ssl ) ) != 0 )
    {
        SSL_DEBUG_RET( 1, "ssl_derive_keys", ret );
        return( ret );
    }

    ssl->state++;

    SSL_DEBUG_MSG( 2, ( "<= parse client key exchange" ) );

    return( 0 );
}

#if !defined(POLARSSL_KEY_EXCHANGE_RSA_ENABLED)       && \
    !defined(POLARSSL_KEY_EXCHANGE_DHE_RSA_ENABLED)   && \
    !defined(POLARSSL_KEY_EXCHANGE_ECDHE_RSA_ENABLED) && \
    !defined(POLARSSL_KEY_EXCHANGE_ECDHE_ECDSA_ENABLED)
static int ssl_parse_certificate_verify( ssl_context *ssl )
{
    const ssl_ciphersuite_t *ciphersuite_info = ssl->transform_negotiate->ciphersuite_info;

    SSL_DEBUG_MSG( 2, ( "=> parse certificate verify" ) );

    if( ciphersuite_info->key_exchange == POLARSSL_KEY_EXCHANGE_PSK ||
        ciphersuite_info->key_exchange == POLARSSL_KEY_EXCHANGE_RSA_PSK ||
        ciphersuite_info->key_exchange == POLARSSL_KEY_EXCHANGE_ECDHE_PSK ||
        ciphersuite_info->key_exchange == POLARSSL_KEY_EXCHANGE_DHE_PSK )
    {
        SSL_DEBUG_MSG( 2, ( "<= skip parse certificate verify" ) );
        ssl->state++;
        return( 0 );
    }

    SSL_DEBUG_MSG( 1, ( "should never happen" ) );
    return( POLARSSL_ERR_SSL_INTERNAL_ERROR );
}
#else
static int ssl_parse_certificate_verify( ssl_context *ssl )
{
    int ret = POLARSSL_ERR_SSL_FEATURE_UNAVAILABLE;
    size_t i, sig_len;
    unsigned char hash[48];
    unsigned char *hash_start = hash;
    size_t hashlen;
#if defined(POLARSSL_SSL_PROTO_TLS1_2)
    pk_type_t pk_alg;
#endif
    md_type_t md_alg;
    const ssl_ciphersuite_t *ciphersuite_info = ssl->transform_negotiate->ciphersuite_info;

    SSL_DEBUG_MSG( 2, ( "=> parse certificate verify" ) );

    if( ciphersuite_info->key_exchange == POLARSSL_KEY_EXCHANGE_PSK ||
        ciphersuite_info->key_exchange == POLARSSL_KEY_EXCHANGE_RSA_PSK ||
        ciphersuite_info->key_exchange == POLARSSL_KEY_EXCHANGE_ECDHE_PSK ||
        ciphersuite_info->key_exchange == POLARSSL_KEY_EXCHANGE_DHE_PSK ||
        ssl->session_negotiate->peer_cert == NULL )
    {
        SSL_DEBUG_MSG( 2, ( "<= skip parse certificate verify" ) );
        ssl->state++;
        return( 0 );
    }

    /* Needs to be done before read_record() to exclude current message */
    ssl->handshake->calc_verify( ssl, hash );

    if( ( ret = ssl_read_record( ssl ) ) != 0 )
    {
        SSL_DEBUG_RET( 1, "ssl_read_record", ret );
        return( ret );
    }

    ssl->state++;

    if( ssl->in_msgtype != SSL_MSG_HANDSHAKE ||
        ssl->in_msg[0] != SSL_HS_CERTIFICATE_VERIFY )
    {
        SSL_DEBUG_MSG( 1, ( "bad certificate verify message" ) );
        return( POLARSSL_ERR_SSL_BAD_HS_CERTIFICATE_VERIFY );
    }

    i = ssl_hs_hdr_len( ssl );

    /*
     *  struct {
     *     SignatureAndHashAlgorithm algorithm; -- TLS 1.2 only
     *     opaque signature<0..2^16-1>;
     *  } DigitallySigned;
     */
#if defined(POLARSSL_SSL_PROTO_SSL3) || defined(POLARSSL_SSL_PROTO_TLS1) || \
    defined(POLARSSL_SSL_PROTO_TLS1_1)
    if( ssl->minor_ver != SSL_MINOR_VERSION_3 )
    {
        md_alg = POLARSSL_MD_NONE;
        hashlen = 36;

        /* For ECDSA, use SHA-1, not MD-5 + SHA-1 */
        if( pk_can_do( &ssl->session_negotiate->peer_cert->pk,
                        POLARSSL_PK_ECDSA ) )
        {
            hash_start += 16;
            hashlen -= 16;
            md_alg = POLARSSL_MD_SHA1;
        }
    }
    else
#endif /* POLARSSL_SSL_PROTO_SSL3 || POLARSSL_SSL_PROTO_TLS1 ||
          POLARSSL_SSL_PROTO_TLS1_1 */
#if defined(POLARSSL_SSL_PROTO_TLS1_2)
    if( ssl->minor_ver == SSL_MINOR_VERSION_3 )
    {
        if( i + 2 > ssl->in_hslen )
        {
            SSL_DEBUG_MSG( 1, ( "bad certificate verify message" ) );
            return( POLARSSL_ERR_SSL_BAD_HS_CERTIFICATE_VERIFY );
        }

        /*
         * Hash
         */
        if( ssl->in_msg[i] != ssl->handshake->verify_sig_alg )
        {
            SSL_DEBUG_MSG( 1, ( "peer not adhering to requested sig_alg"
                                " for verify message" ) );
            return( POLARSSL_ERR_SSL_BAD_HS_CERTIFICATE_VERIFY );
        }

        md_alg = ssl_md_alg_from_hash( ssl->handshake->verify_sig_alg );

        /* Info from md_alg will be used instead */
        hashlen = 0;

        i++;

        /*
         * Signature
         */
        if( ( pk_alg = ssl_pk_alg_from_sig( ssl->in_msg[i] ) )
                        == POLARSSL_PK_NONE )
        {
            SSL_DEBUG_MSG( 1, ( "peer not adhering to requested sig_alg"
                                " for verify message" ) );
            return( POLARSSL_ERR_SSL_BAD_HS_CERTIFICATE_VERIFY );
        }

        /*
         * Check the certificate's key type matches the signature alg
         */
        if( ! pk_can_do( &ssl->session_negotiate->peer_cert->pk, pk_alg ) )
        {
            SSL_DEBUG_MSG( 1, ( "sig_alg doesn't match cert key" ) );
            return( POLARSSL_ERR_SSL_BAD_HS_CERTIFICATE_VERIFY );
        }

        i++;
    }
    else
#endif /* POLARSSL_SSL_PROTO_TLS1_2 */
    {
        SSL_DEBUG_MSG( 1, ( "should never happen" ) );
        return( POLARSSL_ERR_SSL_INTERNAL_ERROR );
    }

    if( i + 2 > ssl->in_hslen )
    {
        SSL_DEBUG_MSG( 1, ( "bad certificate verify message" ) );
        return( POLARSSL_ERR_SSL_BAD_HS_CERTIFICATE_VERIFY );
    }

    sig_len = ( ssl->in_msg[i] << 8 ) | ssl->in_msg[i+1];
    i += 2;

    if( i + sig_len != ssl->in_hslen )
    {
        SSL_DEBUG_MSG( 1, ( "bad certificate verify message" ) );
        return( POLARSSL_ERR_SSL_BAD_HS_CERTIFICATE_VERIFY );
    }

    if( ( ret = pk_verify( &ssl->session_negotiate->peer_cert->pk,
                           md_alg, hash_start, hashlen,
                           ssl->in_msg + i, sig_len ) ) != 0 )
    {
        SSL_DEBUG_RET( 1, "pk_verify", ret );
        return( ret );
    }

    SSL_DEBUG_MSG( 2, ( "<= parse certificate verify" ) );

    return( ret );
}
#endif /* !POLARSSL_KEY_EXCHANGE_RSA_ENABLED &&
          !POLARSSL_KEY_EXCHANGE_DHE_RSA_ENABLED &&
          !POLARSSL_KEY_EXCHANGE_ECDHE_RSA_ENABLED */

#if defined(POLARSSL_SSL_SESSION_TICKETS)
static int ssl_write_new_session_ticket( ssl_context *ssl )
{
    int ret;
    size_t tlen;
    uint32_t lifetime = (uint32_t) ssl->ticket_lifetime;

    SSL_DEBUG_MSG( 2, ( "=> write new session ticket" ) );

    ssl->out_msgtype = SSL_MSG_HANDSHAKE;
    ssl->out_msg[0]  = SSL_HS_NEW_SESSION_TICKET;

    /*
     * struct {
     *     uint32 ticket_lifetime_hint;
     *     opaque ticket<0..2^16-1>;
     * } NewSessionTicket;
     *
     * 4  .  7   ticket_lifetime_hint (0 = unspecified)
     * 8  .  9   ticket_len (n)
     * 10 .  9+n ticket content
     */

    ssl->out_msg[4] = ( lifetime >> 24 ) & 0xFF;
    ssl->out_msg[5] = ( lifetime >> 16 ) & 0xFF;
    ssl->out_msg[6] = ( lifetime >>  8 ) & 0xFF;
    ssl->out_msg[7] = ( lifetime       ) & 0xFF;

    if( ( ret = ssl_write_ticket( ssl, &tlen ) ) != 0 )
    {
        SSL_DEBUG_RET( 1, "ssl_write_ticket", ret );
        tlen = 0;
    }

    ssl->out_msg[8] = (unsigned char)( ( tlen >> 8 ) & 0xFF );
    ssl->out_msg[9] = (unsigned char)( ( tlen      ) & 0xFF );

    ssl->out_msglen = 10 + tlen;

    /*
     * Morally equivalent to updating ssl->state, but NewSessionTicket and
     * ChangeCipherSpec share the same state.
     */
    ssl->handshake->new_session_ticket = 0;

    if( ( ret = ssl_write_record( ssl ) ) != 0 )
    {
        SSL_DEBUG_RET( 1, "ssl_write_record", ret );
        return( ret );
    }

    SSL_DEBUG_MSG( 2, ( "<= write new session ticket" ) );

    return( 0 );
}
#endif /* POLARSSL_SSL_SESSION_TICKETS */

/*
 * SSL handshake -- server side -- single step
 */
int ssl_handshake_server_step( ssl_context *ssl )
{
    int ret = 0;

    if( ssl->state == SSL_HANDSHAKE_OVER )
        return( POLARSSL_ERR_SSL_BAD_INPUT_DATA );

    SSL_DEBUG_MSG( 2, ( "server state: %d", ssl->state ) );

    if( ( ret = ssl_flush_output( ssl ) ) != 0 )
        return( ret );

#if defined(POLARSSL_SSL_PROTO_DTLS)
    if( ssl->transport == SSL_TRANSPORT_DATAGRAM &&
        ssl->handshake != NULL &&
        ssl->handshake->retransmit_state == SSL_RETRANS_SENDING )
    {
        if( ( ret = ssl_resend( ssl ) ) != 0 )
            return( ret );
    }
#endif

    switch( ssl->state )
    {
        case SSL_HELLO_REQUEST:
            ssl->state = SSL_CLIENT_HELLO;
            break;

        /*
         *  <==   ClientHello
         */
        case SSL_CLIENT_HELLO:
            ret = ssl_parse_client_hello( ssl );
            break;

#if defined(POLARSSL_SSL_PROTO_DTLS)
        case SSL_SERVER_HELLO_VERIFY_REQUEST_SENT:
            return( POLARSSL_ERR_SSL_HELLO_VERIFY_REQUIRED );
#endif

        /*
         *  ==>   ServerHello
         *        Certificate
         *      ( ServerKeyExchange  )
         *      ( CertificateRequest )
         *        ServerHelloDone
         */
        case SSL_SERVER_HELLO:
            ret = ssl_write_server_hello( ssl );
            break;

        case SSL_SERVER_CERTIFICATE:
            ret = ssl_write_certificate( ssl );
            break;

        case SSL_SERVER_KEY_EXCHANGE:
            ret = ssl_write_server_key_exchange( ssl );
            break;

        case SSL_CERTIFICATE_REQUEST:
            ret = ssl_write_certificate_request( ssl );
            break;

        case SSL_SERVER_HELLO_DONE:
            ret = ssl_write_server_hello_done( ssl );
            break;

        /*
         *  <== ( Certificate/Alert  )
         *        ClientKeyExchange
         *      ( CertificateVerify  )
         *        ChangeCipherSpec
         *        Finished
         */
        case SSL_CLIENT_CERTIFICATE:
            ret = ssl_parse_certificate( ssl );
            break;

        case SSL_CLIENT_KEY_EXCHANGE:
            ret = ssl_parse_client_key_exchange( ssl );
            break;

        case SSL_CERTIFICATE_VERIFY:
            ret = ssl_parse_certificate_verify( ssl );
            break;

        case SSL_CLIENT_CHANGE_CIPHER_SPEC:
            ret = ssl_parse_change_cipher_spec( ssl );
            break;

        case SSL_CLIENT_FINISHED:
            ret = ssl_parse_finished( ssl );
            break;

        /*
         *  ==> ( NewSessionTicket )
         *        ChangeCipherSpec
         *        Finished
         */
        case SSL_SERVER_CHANGE_CIPHER_SPEC:
#if defined(POLARSSL_SSL_SESSION_TICKETS)
            if( ssl->handshake->new_session_ticket != 0 )
                ret = ssl_write_new_session_ticket( ssl );
            else
#endif
                ret = ssl_write_change_cipher_spec( ssl );
            break;

        case SSL_SERVER_FINISHED:
            ret = ssl_write_finished( ssl );
            break;

        case SSL_FLUSH_BUFFERS:
            SSL_DEBUG_MSG( 2, ( "handshake: done" ) );
            ssl->state = SSL_HANDSHAKE_WRAPUP;
            break;

        case SSL_HANDSHAKE_WRAPUP:
            ssl_handshake_wrapup( ssl );
            break;

        default:
            SSL_DEBUG_MSG( 1, ( "invalid state %d", ssl->state ) );
            return( POLARSSL_ERR_SSL_BAD_INPUT_DATA );
    }

    return( ret );
}
#endif /* POLARSSL_SSL_SRV_C */<|MERGE_RESOLUTION|>--- conflicted
+++ resolved
@@ -1247,7 +1247,6 @@
 
     SSL_DEBUG_MSG( 2, ( "=> parse client hello" ) );
 
-<<<<<<< HEAD
 #if defined(POLARSSL_SSL_DTLS_ANTI_REPLAY)
 read_record_header:
 #endif
@@ -1256,14 +1255,10 @@
      * otherwise read it ourselves manually in order to support SSLv2
      * ClientHello, which doesn't use the same record layer format.
      */
-    if( ssl->renegotiation == SSL_INITIAL_HANDSHAKE &&
-        ( ret = ssl_fetch_input( ssl, ssl_hdr_len( ssl ) ) ) != 0 )
-=======
 #if defined(POLARSSL_SSL_RENEGOTIATION)
     if( ssl->renegotiation == SSL_INITIAL_HANDSHAKE )
 #endif
     if( ( ret = ssl_fetch_input( ssl, 5 ) ) != 0 )
->>>>>>> f6080b85
     {
         SSL_DEBUG_RET( 1, "ssl_fetch_input", ret );
         return( ret );
@@ -1347,16 +1342,11 @@
     }
 #endif /* POLARSSL_SSL_PROTO_DTLS */
 
-<<<<<<< HEAD
     msg_len = ( ssl->in_len[0] << 8 ) | ssl->in_len[1];
 
-    if( ssl->renegotiation == SSL_INITIAL_HANDSHAKE )
-=======
 #if defined(POLARSSL_SSL_RENEGOTIATION)
     if( ssl->renegotiation == SSL_INITIAL_HANDSHAKE )
 #endif
-    if( ( ret = ssl_fetch_input( ssl, 5 + n ) ) != 0 )
->>>>>>> f6080b85
     {
         if( msg_len > SSL_MAX_CONTENT_LEN )
         {
@@ -1385,15 +1375,6 @@
     }
 
     buf = ssl->in_msg;
-<<<<<<< HEAD
-=======
-#if defined(POLARSSL_SSL_RENEGOTIATION)
-    if( ssl->renegotiation != SSL_INITIAL_HANDSHAKE )
-        n = ssl->in_msglen;
-    else
-#endif
-        n = ssl->in_left - 5;
->>>>>>> f6080b85
 
     SSL_DEBUG_BUF( 4, "record contents", buf, msg_len );
 
@@ -1683,26 +1664,8 @@
     {
         if( msg_len < ext_offset + 2 )
         {
-<<<<<<< HEAD
             SSL_DEBUG_MSG( 1, ( "bad client hello message" ) );
             return( POLARSSL_ERR_SSL_BAD_HS_CLIENT_HELLO );
-=======
-            SSL_DEBUG_MSG( 3, ( "received TLS_EMPTY_RENEGOTIATION_INFO " ) );
-#if defined(POLARSSL_SSL_RENEGOTIATION)
-            if( ssl->renegotiation == SSL_RENEGOTIATION )
-            {
-                SSL_DEBUG_MSG( 1, ( "received RENEGOTIATION SCSV during renegotiation" ) );
-
-                if( ( ret = ssl_send_fatal_handshake_failure( ssl ) ) != 0 )
-                    return( ret );
-
-                return( POLARSSL_ERR_SSL_BAD_HS_CLIENT_HELLO );
-            }
-            renegotiation_info_seen = 1;
-#endif /* POLARSSL_SSL_RENEGOTIATION */
-            ssl->secure_renegotiation = SSL_SECURE_RENEGOTIATION;
-            break;
->>>>>>> f6080b85
         }
 
         ext_len = ( buf[ext_offset + 0] << 8 )
